import {
	DriftClient,
	UserStatsMap,
	BulkAccountLoader,
	SlotSubscriber,
	OrderSubscriber,
	UserAccount,
	User,
} from '@drift-labs/sdk';

import { Keypair, PublicKey } from '@solana/web3.js';

import { SearcherClient } from 'jito-ts/dist/sdk/block-engine/searcher';

import { logger } from '../logger';
import { FillerConfig } from '../config';
import { RuntimeSpec } from '../metrics';
import { webhookMessage } from '../webhook';
import { FillerBot, SETTLE_POSITIVE_PNL_COOLDOWN_MS } from './filler';

import { sleepMs } from '../utils';

export class FillerLiteBot extends FillerBot {
	protected orderSubscriber: OrderSubscriber;

	constructor(
		slotSubscriber: SlotSubscriber,
		driftClient: DriftClient,
		runtimeSpec: RuntimeSpec,
		config: FillerConfig,
		jitoSearcherClient?: SearcherClient,
		jitoAuthKeypair?: Keypair,
		tipPayerKeypair?: Keypair
	) {
		super(
			slotSubscriber,
			undefined,
			driftClient,
			undefined,
			undefined,
			runtimeSpec,
			config,
			jitoSearcherClient,
			jitoAuthKeypair,
			tipPayerKeypair
		);

		this.userStatsMapSubscriptionConfig = {
			type: 'polling',
			accountLoader: new BulkAccountLoader(
				this.driftClient.connection,
				'processed', // No polling so value is irrelevant
				0 // no polling, just for using mustGet
			),
		};

		this.orderSubscriber = new OrderSubscriber({
			driftClient: this.driftClient,
			subscriptionConfig: {
				type: 'websocket',
				skipInitialLoad: true,
				resyncIntervalMs: 10_000,
			},
		});
	}

	public async init() {
		logger.info(`${this.name} initing`);

		// Initializing so we can use mustGet for RPC fall back, but don't subscribe
		// so we don't call getProgramAccounts
		this.userStatsMap = new UserStatsMap(this.driftClient);

		await this.orderSubscriber.subscribe();
		await sleepMs(1200); // Wait a few slots to build up order book

		this.lookupTableAccount =
			await this.driftClient.fetchMarketLookupTableAccount();

		await webhookMessage(`[${this.name}]: started`);
	}

	public async startIntervalLoop(_intervalMs?: number) {
		this.intervalIds.push(
			setInterval(this.tryFill.bind(this), this.pollingIntervalMs)
		);
		this.intervalIds.push(
			setInterval(
				this.settlePnls.bind(this),
				SETTLE_POSITIVE_PNL_COOLDOWN_MS / 2
			)
		);

		logger.info(`${this.name} Bot started! (websocket: true)`);
	}

	public async reset() {
		for (const intervalId of this.intervalIds) {
			clearInterval(intervalId as NodeJS.Timeout);
		}
		this.intervalIds = [];

		await this.orderSubscriber.unsubscribe();
	}

	protected async getUserAccountFromMap(key: string): Promise<UserAccount> {
		if (!this.orderSubscriber.usersAccounts.has(key)) {
			const user = new User({
				driftClient: this.driftClient,
				userAccountPublicKey: new PublicKey(key),
				accountSubscription: {
					type: 'polling',
					accountLoader: new BulkAccountLoader(
						this.driftClient.connection,
						'processed',
						0
					),
				},
			});
			await user.subscribe();
			const userAccount = user.getUserAccount();
			return userAccount;
		} else {
			return this.orderSubscriber.usersAccounts.get(key)!.userAccount;
		}
	}

	protected async getDLOB() {
<<<<<<< HEAD
		const currentSlot = this.orderSubscriber.getSlot();
=======
		const currentSlot = this.getMaxSlot();
>>>>>>> 56aa0489
		return await this.orderSubscriber.getDLOB(currentSlot);
	}

	protected getMaxSlot(): number {
		return Math.max(
			this.slotSubscriber.getSlot(),
			this.orderSubscriber!.getSlot()
		);
	}
}<|MERGE_RESOLUTION|>--- conflicted
+++ resolved
@@ -126,11 +126,7 @@
 	}
 
 	protected async getDLOB() {
-<<<<<<< HEAD
-		const currentSlot = this.orderSubscriber.getSlot();
-=======
 		const currentSlot = this.getMaxSlot();
->>>>>>> 56aa0489
 		return await this.orderSubscriber.getDLOB(currentSlot);
 	}
 
