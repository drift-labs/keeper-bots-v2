--- conflicted
+++ resolved
@@ -15,12 +15,8 @@
 	UserMap,
 	ZERO,
 	calculateNetUserPnlImbalance,
-<<<<<<< HEAD
-	convertToNumber, isOracleValid,
-=======
 	convertToNumber,
 	isOracleValid,
->>>>>>> a4b12c1d
 } from '@drift-labs/sdk';
 import { Mutex } from 'async-mutex';
 
@@ -169,11 +165,7 @@
 					perpMarketAndOracleData[market.marketIndex].marketAccount.amm,
 					perpMarketAndOracleData[market.marketIndex].oraclePriceData,
 					this.driftClient.getStateAccount().oracleGuardRails,
-<<<<<<< HEAD
-					slot,
-=======
 					slot
->>>>>>> a4b12c1d
 				);
 
 				if (!oracleValid) {
