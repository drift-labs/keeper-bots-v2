import {
	BN,
	DriftClient,
	UserAccount,
	PublicKey,
	PerpMarketAccount,
	SpotMarketAccount,
	OraclePriceData,
	calculateClaimablePnl,
	QUOTE_PRECISION,
	UserMap,
	ZERO,
	calculateNetUserPnlImbalance,
	convertToNumber,
	isOracleValid,
	isVariant,
	TxSigAndSlot,
	timeRemainingUntilUpdate,
	getTokenAmount,
	SpotBalanceType,
	calculateNetUserPnl,
	BASE_PRECISION,
	QUOTE_SPOT_MARKET_INDEX,
} from '@drift-labs/sdk';
import { Mutex } from 'async-mutex';

import { getErrorCode } from '../error';
import { logger } from '../logger';
import { Bot } from '../types';
import { webhookMessage } from '../webhook';
import { BaseBotConfig } from '../config';
import { decodeName } from '../utils';
import {
	AddressLookupTableAccount,
	ComputeBudgetProgram,
	SendTransactionError,
} from '@solana/web3.js';

type SettlePnlIxParams = {
	users: {
		settleeUserAccountPublicKey: PublicKey;
		settleeUserAccount: UserAccount;
	}[];
	marketIndex: number;
};

const MIN_PNL_TO_SETTLE = new BN(-10).mul(QUOTE_PRECISION);
<<<<<<< HEAD
const SETTLE_USER_CHUNKS = 4;
=======
const SETTLE_USER_CHUNKS = 6;
>>>>>>> 0022ec14

const errorCodesToSuppress = [
	6010, // Error Code: UserHasNoPositionInMarket. Error Number: 6010. Error Message: User Has No Position In Market.
	6035, // Error Code: InvalidOracle. Error Number: 6035. Error Message: InvalidOracle.
	6078, // Error Code: PerpMarketNotFound. Error Number: 6078. Error Message: PerpMarketNotFound.
	6095, // Error Code: InsufficientCollateralForSettlingPNL. Error Number: 6095. Error Message: InsufficientCollateralForSettlingPNL.
];

export class UserPnlSettlerBot implements Bot {
	public readonly name: string;
	public readonly dryRun: boolean;
	public readonly runOnce: boolean;
	public readonly defaultIntervalMs: number = 600000;

	private driftClient: DriftClient;
	private lookupTableAccount?: AddressLookupTableAccount;
	private intervalIds: Array<NodeJS.Timer> = [];
	private userMap?: UserMap;

	private watchdogTimerMutex = new Mutex();
	private watchdogTimerLastPatTime = Date.now();

	constructor(driftClient: DriftClient, config: BaseBotConfig) {
		this.name = config.botId;
		this.dryRun = config.dryRun;
		this.runOnce = config.runOnce || false;
		this.driftClient = driftClient;
	}

	public async init() {
		logger.info(`${this.name} initing`);

		this.lookupTableAccount =
			await this.driftClient.fetchMarketLookupTableAccount();

		// initialize userMap instance
		this.userMap = new UserMap(
			this.driftClient,
			this.driftClient.userAccountSubscriptionConfig,
			false
		);
		await this.userMap.sync();
	}

	public async reset() {
		for (const intervalId of this.intervalIds) {
			clearInterval(intervalId as NodeJS.Timeout);
		}
		this.intervalIds = [];

		await this.userMap?.unsubscribe();
	}

	public async startIntervalLoop(intervalMs: number): Promise<void> {
		logger.info(`${this.name} Bot started!`);
		if (this.runOnce) {
			await this.trySettlePnl();
		} else {
			const intervalId = setInterval(this.trySettlePnl.bind(this), intervalMs);
			this.intervalIds.push(intervalId);
		}
	}

	public async healthCheck(): Promise<boolean> {
		let healthy = false;
		await this.watchdogTimerMutex.runExclusive(async () => {
			healthy =
				this.watchdogTimerLastPatTime > Date.now() - 2 * this.defaultIntervalMs;
		});
		return healthy;
	}

	private async trySettlePnl() {
		try {
			const perpMarketAndOracleData: {
				[marketIndex: number]: {
					marketAccount: PerpMarketAccount;
					oraclePriceData: OraclePriceData;
				};
			} = {};
			const spotMarketAndOracleData: {
				[marketIndex: number]: {
					marketAccount: SpotMarketAccount;
					oraclePriceData: OraclePriceData;
				};
			} = {};

			for (const perpMarket of this.driftClient.getPerpMarketAccounts()) {
				perpMarketAndOracleData[perpMarket.marketIndex] = {
					marketAccount: perpMarket,
					oraclePriceData: this.driftClient.getOracleDataForPerpMarket(
						perpMarket.marketIndex
					),
				};
			}
			for (const spotMarket of this.driftClient.getSpotMarketAccounts()) {
				spotMarketAndOracleData[spotMarket.marketIndex] = {
					marketAccount: spotMarket,
					oraclePriceData: this.driftClient.getOracleDataForSpotMarket(
						spotMarket.marketIndex
					),
				};
			}

			const slot = await this.driftClient.connection.getSlot();

			const validOracleMarketMap = new Map<number, boolean>();
			for (const market of this.driftClient.getPerpMarketAccounts()) {
				const oracleValid = isOracleValid(
					perpMarketAndOracleData[market.marketIndex].marketAccount.amm,
					perpMarketAndOracleData[market.marketIndex].oraclePriceData,
					this.driftClient.getStateAccount().oracleGuardRails,
					slot
				);

				if (!oracleValid) {
					logger.warn(`Oracle for market ${market.marketIndex} is not valid`);
				}

				validOracleMarketMap.set(market.marketIndex, oracleValid);
			}

			const usersToSettle: SettlePnlIxParams[] = [];
			const nowTs = await this.driftClient.connection.getBlockTime(slot);

			for (const user of this.userMap!.values()) {
				const userAccount = user.getUserAccount();
				const isUsdcBorrow = isVariant(
					userAccount.spotPositions[0].balanceType,
					'borrow'
				);
				const usdcAmount = user.getTokenAmount(QUOTE_SPOT_MARKET_INDEX);

				for (const settleePosition of user.getActivePerpPositions()) {
					// only settle active positions (base amount) or negative quote
					if (
						settleePosition.quoteAssetAmount.gte(ZERO) &&
						settleePosition.baseAssetAmount.eq(ZERO) &&
						settleePosition.lpShares.eq(ZERO)
					) {
						continue;
					}

					const perpMarketIdx = settleePosition.marketIndex;
					const perpMarket =
						perpMarketAndOracleData[perpMarketIdx].marketAccount;

					let settleePositionWithLp = settleePosition;

					if (!settleePosition.lpShares.eq(ZERO)) {
						settleePositionWithLp = user.getPerpPositionWithLPSettle(
							perpMarketIdx,
							settleePosition
						)[0];
					}
					const spotMarketIdx = 0;

					const oracleValid = validOracleMarketMap.get(perpMarketIdx);
					if (!oracleValid) {
						continue;
					}
					if (
						!perpMarketAndOracleData[perpMarketIdx] ||
						!spotMarketAndOracleData[spotMarketIdx]
					) {
						continue;
					}

					const userUnsettledPnl = calculateClaimablePnl(
						perpMarketAndOracleData[perpMarketIdx].marketAccount,
						spotMarketAndOracleData[spotMarketIdx].marketAccount, // always liquidating the USDC spot market
						settleePositionWithLp,
						perpMarketAndOracleData[perpMarketIdx].oraclePriceData
					);

					const twoPctOfOpenInterestBase = BN.min(
						perpMarket.amm.baseAssetAmountLong,
						perpMarket.amm.baseAssetAmountShort.abs()
					).div(new BN(50));
					const fiveHundredNotionalBase = QUOTE_PRECISION.mul(new BN(500))
						.mul(BASE_PRECISION)
						.div(perpMarket.amm.historicalOracleData.lastOraclePriceTwap5Min);

					const largeUnsettledLP =
						perpMarket.amm.baseAssetAmountWithUnsettledLp
							.abs()
							.gt(twoPctOfOpenInterestBase) &&
						perpMarket.amm.baseAssetAmountWithUnsettledLp
							.abs()
							.gt(fiveHundredNotionalBase);

					const shouldSettleLp =
						settleePosition.lpShares.gt(ZERO) &&
						(timeRemainingUntilUpdate(
							new BN(nowTs ?? Date.now() / 1000),
							perpMarketAndOracleData[perpMarketIdx].marketAccount.amm
								.lastFundingRateTs,
							perpMarketAndOracleData[perpMarketIdx].marketAccount.amm
								.fundingPeriod
						).ltn(120) ||
							largeUnsettledLP);

					// only settle for $10 or more negative pnl
					if (
						(userUnsettledPnl.eq(ZERO) &&
							settleePositionWithLp.lpShares.eq(ZERO)) ||
						(userUnsettledPnl.gt(MIN_PNL_TO_SETTLE) &&
							!settleePositionWithLp.baseAssetAmount.eq(ZERO) &&
							!isUsdcBorrow &&
							settleePositionWithLp.lpShares.eq(ZERO))
					) {
						continue;
					}

					// if user has usdc borrow, only settle if magnitude of pnl is material ($10 and 1% of borrow)
					if (
						isUsdcBorrow &&
						(userUnsettledPnl.abs().lt(MIN_PNL_TO_SETTLE.abs()) ||
							userUnsettledPnl.abs().lt(usdcAmount.abs().div(new BN(100))))
					) {
						continue;
					}

					if (settleePositionWithLp.lpShares.gt(ZERO) && !shouldSettleLp) {
						continue;
					}

					const pnlPool =
						perpMarketAndOracleData[perpMarketIdx].marketAccount.pnlPool;
					let pnlToSettleWithUser = ZERO;
					let pnlPoolTookenAmount = ZERO;
					if (userUnsettledPnl.gt(ZERO)) {
						pnlPoolTookenAmount = getTokenAmount(
							pnlPool.scaledBalance,
							spotMarketAndOracleData[pnlPool.marketIndex].marketAccount,
							SpotBalanceType.DEPOSIT
						);
						pnlToSettleWithUser = BN.min(userUnsettledPnl, pnlPoolTookenAmount);
					}

					if (pnlToSettleWithUser.gt(ZERO)) {
						const netUserPnl = calculateNetUserPnl(
							perpMarketAndOracleData[perpMarketIdx].marketAccount,
							perpMarketAndOracleData[perpMarketIdx].oraclePriceData
						);
						let maxPnlPoolExcess = ZERO;
						if (netUserPnl.lt(pnlPoolTookenAmount)) {
							maxPnlPoolExcess = pnlPoolTookenAmount.sub(
								BN.max(netUserPnl, ZERO)
							);
						}

						// we're only allowed to settle positive pnl if pnl pool is in excess
						if (maxPnlPoolExcess.lte(ZERO)) {
							logger.warn(
								`Want to settle positive PnL for user ${user
									.getUserAccountPublicKey()
									.toBase58()} in market ${perpMarketIdx}, but maxPnlPoolExcess is: (${convertToNumber(
									maxPnlPoolExcess,
									QUOTE_PRECISION
								)})`
							);
							continue;
						}

						const netUserPnlImbalance = calculateNetUserPnlImbalance(
							perpMarketAndOracleData[perpMarketIdx].marketAccount,
							spotMarketAndOracleData[spotMarketIdx].marketAccount,
							perpMarketAndOracleData[perpMarketIdx].oraclePriceData
						);
						if (netUserPnlImbalance.gt(ZERO)) {
							logger.warn(
								`Want to settle positive PnL for user ${user
									.getUserAccountPublicKey()
									.toBase58()} in market ${perpMarketIdx}, protocol's AMM lacks excess PnL (${convertToNumber(
									netUserPnlImbalance,
									QUOTE_PRECISION
								)})`
							);
							continue;
						}
					}

					// only settle user pnl if they have enough collateral
					if (user.canBeLiquidated().canBeLiquidated) {
						logger.warn(
							`Want to settle negative PnL for user ${user
								.getUserAccountPublicKey()
								.toBase58()}, but they have insufficient collateral`
						);
						continue;
					}

					const userData = {
						settleeUserAccountPublicKey: user.getUserAccountPublicKey(),
						settleeUserAccount: userAccount,
					};
					if (
						usersToSettle
							.map((item) => item.marketIndex)
							.includes(perpMarketIdx)
					) {
						const foundItem = usersToSettle.find(
							(item) => item.marketIndex == perpMarketIdx
						);
						if (foundItem) {
							foundItem.users.push(userData);
						}
					} else {
						usersToSettle.push({
							users: [userData],
							marketIndex: settleePosition.marketIndex,
						});
					}
				}
			}

			for (const params of usersToSettle) {
				const marketStr = decodeName(
					this.driftClient.getPerpMarketAccount(params.marketIndex)!.name
				);

				logger.info(
					`Trying to settle PNL for ${params.users.length} users on market ${marketStr}`
				);

				if (this.dryRun) {
					throw new Error('Dry run - not sending settle pnl tx');
				}

				const settlePnlPromises: Array<Promise<TxSigAndSlot>> = [];
				for (let i = 0; i < params.users.length; i += SETTLE_USER_CHUNKS) {
					const usersChunk = params.users.slice(i, i + SETTLE_USER_CHUNKS);
					try {
						const ixs = [
							ComputeBudgetProgram.setComputeUnitLimit({
								units: 2_000_000,
							}),
						];
						ixs.push(
							...(await this.driftClient.getSettlePNLsIxs(usersChunk, [
								params.marketIndex,
							]))
						);
						settlePnlPromises.push(
							this.driftClient.txSender.sendVersionedTransaction(
								await this.driftClient.txSender.getVersionedTransaction(
									ixs,
									[this.lookupTableAccount!],
									[],
									this.driftClient.opts
								),
								[],
								this.driftClient.opts
							)
						);
					} catch (err) {
						if (!(err instanceof Error)) {
							return;
						}
						const errorCode = getErrorCode(err) ?? 0;
						logger.error(
							`Error code: ${errorCode} while settling pnls for ${marketStr}: ${err.message}`
						);
						console.error(err);
						if (!errorCodesToSuppress.includes(errorCode)) {
							if (err instanceof SendTransactionError) {
								await webhookMessage(
									`[${
										this.name
									}]: :x: Error code: ${errorCode} while settling pnls for ${marketStr}:\n${
										err.logs ? (err.logs as Array<string>).join('\n') : ''
									}\n${err.stack ? err.stack : err.message}`
								);
							}
						}
					}
				}
				const txs = await Promise.all(settlePnlPromises);
				for (const tx of txs) {
					logger.info(`Settle PNL tx: ${JSON.stringify(tx)}`);
				}
			}
		} catch (err) {
			console.error(err);
			if (!(err instanceof Error)) {
				return;
			}
			if (
				!err.message.includes('Transaction was not confirmed') &&
				!err.message.includes('Blockhash not found')
			) {
				const errorCode = getErrorCode(err);
				if (errorCodesToSuppress.includes(errorCode!)) {
					console.log(`Suppressing error code: ${errorCode}`);
				} else {
					const simError = err as SendTransactionError;
					if (simError) {
						await webhookMessage(
							`[${
								this.name
							}]: :x: Uncaught error: Error code: ${errorCode} while settling pnls:\n${
								simError.logs!
									? (simError.logs as Array<string>).join('\n')
									: ''
							}\n${err.stack ? err.stack : err.message}`
						);
					}
				}
			}
		} finally {
			logger.info('Settle PNLs finished');
			await this.watchdogTimerMutex.runExclusive(async () => {
				this.watchdogTimerLastPatTime = Date.now();
			});
		}
	}
}<|MERGE_RESOLUTION|>--- conflicted
+++ resolved
@@ -45,11 +45,7 @@
 };
 
 const MIN_PNL_TO_SETTLE = new BN(-10).mul(QUOTE_PRECISION);
-<<<<<<< HEAD
 const SETTLE_USER_CHUNKS = 4;
-=======
-const SETTLE_USER_CHUNKS = 6;
->>>>>>> 0022ec14
 
 const errorCodesToSuppress = [
 	6010, // Error Code: UserHasNoPositionInMarket. Error Number: 6010. Error Message: User Has No Position In Market.
