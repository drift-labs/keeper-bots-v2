--- conflicted
+++ resolved
@@ -212,18 +212,10 @@
 			await this.trySettleAllNegativePnl();
 			await this.trySettleUsersWithNoPositions();
 			await this.trySettlePositivePnlForLowMargin();
-<<<<<<< HEAD
-=======
 			await this.trySettleFundingForMarketThenUsers();
->>>>>>> b38e2855
 		} else {
 			// Initial settlement on startup - only settle negative PnL
 			await this.trySettleNegativePnl();
-<<<<<<< HEAD
-			await this.trySettleUsersWithNoPositions();
-			await this.trySettlePositivePnlForLowMargin();
-=======
->>>>>>> b38e2855
 
 			// Set up intervals
 			// Top 10 largest negative PnL users every 5 minutes
