import {
	DriftEnv,
	DriftClient,
	SpotMarketAccount,
	MakerInfo,
	isVariant,
	DLOB,
	NodeToFill,
	UserMap,
	UserStatsMap,
	MarketType,
	initialize,
	SerumSubscriber,
	SerumFulfillmentConfigMap,
	SerumV3FulfillmentConfigAccount,
	DLOBNode,
	DLOBSubscriber,
	PhoenixFulfillmentConfigMap,
	PhoenixSubscriber,
	BN,
	PhoenixV1FulfillmentConfigAccount,
	TEN,
	NodeToTrigger,
	BulkAccountLoader,
	PollingDriftClientAccountSubscriber,
	OrderSubscriber,
	UserAccount,
	PriorityFeeSubscriber,
	DataAndSlot,
	BlockhashSubscriber,
	JupiterClient,
	getVariant,
	isOneOfVariant,
} from '@drift-labs/sdk';
import { Mutex, tryAcquire, E_ALREADY_LOCKED } from 'async-mutex';

import {
	AddressLookupTableAccount,
	ComputeBudgetProgram,
	Connection,
	LAMPORTS_PER_SOL,
	PublicKey,
	SendTransactionError,
	TransactionInstruction,
	TransactionSignature,
	VersionedTransaction,
	VersionedTransactionResponse,
} from '@solana/web3.js';

import {
	ExplicitBucketHistogramAggregation,
	InstrumentType,
	View,
} from '@opentelemetry/sdk-metrics-base';

import { logger } from '../logger';
import { Bot } from '../types';
import {
	CounterValue,
	GaugeValue,
	HistogramValue,
	Metrics,
	RuntimeSpec,
	metricAttrFromUserAccount,
} from '../metrics';
import { webhookMessage } from '../webhook';
import { getErrorCode } from '../error';
import {
	isEndIxLog,
	isFillIxLog,
	isIxLog,
	isMakerBreachedMaintenanceMarginLog,
	isOrderDoesNotExistLog,
	isTakerBreachedMaintenanceMarginLog,
} from './common/txLogParse';
import { FillerConfig, GlobalConfig } from '../config';
import {
	getFillSignatureFromUserAccountAndOrderId,
	getNodeToFillSignature,
	getNodeToTriggerSignature,
	getTransactionAccountMetas,
	handleSimResultError,
	logMessageForNodeToFill,
	simulateAndGetTxWithCUs,
	SimulateAndGetTxWithCUsResponse,
	sleepMs,
	swapFillerHardEarnedUSDCForSOL,
	validMinimumGasAmount,
	validRebalanceSettledPnlThreshold,
} from '../utils';
import { BundleSender } from '../bundleSender';
import {
	CACHED_BLOCKHASH_OFFSET,
	CONFIRM_TX_INTERVAL_MS,
	CONFIRM_TX_RATE_LIMIT_BACKOFF_MS,
	MakerNodeMap,
	TX_CONFIRMATION_BATCH_SIZE,
	TX_TIMEOUT_THRESHOLD_MS,
	TxType,
} from './filler';
import { selectMakers } from '../makerSelection';
import { LRUCache } from 'lru-cache';
import { bs58 } from '@project-serum/anchor/dist/cjs/utils/bytes';

const THROTTLED_NODE_SIZE_TO_PRUNE = 10; // Size of throttled nodes to get to before pruning the map
const FILL_ORDER_THROTTLE_BACKOFF = 1000; // the time to wait before trying to fill a throttled (error filling) node again
const TRIGGER_ORDER_COOLDOWN_MS = 1000; // the time to wait before trying to a node in the triggering map again
const SIM_CU_ESTIMATE_MULTIPLIER = 1.15;
const SLOTS_UNTIL_JITO_LEADER_TO_SEND = 4;
const CONFIRM_TX_ATTEMPTS = 2;
const MAX_MAKERS_PER_FILL = 6; // max number of unique makers to include per fill
const MAX_ACCOUNTS_PER_TX = 64; // solana limit, track https://github.com/solana-labs/solana/issues/27241

const errorCodesToSuppress = [
	6061, // 0x17AD Error Number: 6061. Error Message: Order does not exist.
	// 6078, // 0x17BE Error Number: 6078. Error Message: PerpMarketNotFound
	6239, // 0x185F Error Number: 6239. Error Message: RevertFill.
	6023, // 0x1787 Error Number: 6023. Error Message: PriceBandsBreached.

	6111, // Error Message: OrderNotTriggerable.
	6112, // Error Message: OrderDidNotSatisfyTriggerCondition.
];

enum METRIC_TYPES {
	try_fill_duration_histogram = 'try_fill_duration_histogram',
	runtime_specs = 'runtime_specs',
	last_try_fill_time = 'last_try_fill_time',
	mutex_busy = 'mutex_busy',
	sent_transactions = 'sent_transactions',
	landed_transactions = 'landed_transactions',
	tx_sim_error_count = 'tx_sim_error_count',
	pending_tx_sigs_to_confirm = 'pending_tx_sigs_to_confirm',
	pending_tx_sigs_loop_rate_limited = 'pending_tx_sigs_loop_rate_limited',
	evicted_pending_tx_sigs_to_confirm = 'evicted_pending_tx_sigs_to_confirm',
	estimated_tx_cu_histogram = 'estimated_tx_cu_histogram',
	simulate_tx_duration_histogram = 'simulate_tx_duration_histogram',
	expired_nodes_set_size = 'expired_nodes_set_size',

	jito_bundles_accepted = 'jito_bundles_accepted',
	jito_bundles_simulation_failure = 'jito_simulation_failure',
	jito_dropped_bundle = 'jito_dropped_bundle',
	jito_landed_tips = 'jito_landed_tips',
	jito_bundle_count = 'jito_bundle_count',
}

function getMakerNodeFromNodeToFill(
	nodeToFill: NodeToFill
): DLOBNode | undefined {
	if (nodeToFill.makerNodes.length === 0) {
		return undefined;
	}

	if (nodeToFill.makerNodes.length > 1) {
		logger.error(
			`Found more than one maker node for spot nodeToFill: ${JSON.stringify(
				nodeToFill
			)}`
		);
		return undefined;
	}

	return nodeToFill.makerNodes[0];
}

export type FallbackLiquiditySource = 'serum' | 'phoenix';

export type NodesToFillWithContext = {
	nodesToFill: NodeToFill[];
	fallbackAskSource?: FallbackLiquiditySource;
	fallbackBidSource?: FallbackLiquiditySource;
};

export type DLOBProvider = {
	subscribe(): Promise<void>;
	getDLOB(slot: number): Promise<DLOB>;
	getUniqueAuthorities(): PublicKey[];
	getUserAccounts(): Generator<{
		userAccount: UserAccount;
		publicKey: PublicKey;
	}>;
	getUserAccount(publicKey: PublicKey): UserAccount | undefined;
	size(): number;
	fetch(): Promise<void>;
};

export function getDLOBProviderFromOrderSubscriber(
	orderSubscriber: OrderSubscriber
): DLOBProvider {
	return {
		subscribe: async () => {
			await orderSubscriber.subscribe();
		},
		getDLOB: async (slot: number) => {
			return await orderSubscriber.getDLOB(slot);
		},
		getUniqueAuthorities: () => {
			const authorities = new Set<string>();
			for (const { userAccount } of orderSubscriber.usersAccounts.values()) {
				authorities.add(userAccount.authority.toBase58());
			}
			const pubkeys = Array.from(authorities).map((a) => new PublicKey(a));
			return pubkeys;
		},
		getUserAccounts: function* () {
			for (const [
				key,
				{ userAccount },
			] of orderSubscriber.usersAccounts.entries()) {
				yield { userAccount: userAccount, publicKey: new PublicKey(key) };
			}
		},
		getUserAccount: (publicKey) => {
			return orderSubscriber.usersAccounts.get(publicKey.toString())
				?.userAccount;
		},
		size(): number {
			return orderSubscriber.usersAccounts.size;
		},
		fetch() {
			return orderSubscriber.fetch();
		},
	};
}

export class SpotFillerBot implements Bot {
	public readonly name: string;
	public readonly dryRun: boolean;
	public readonly defaultIntervalMs: number = 2000;

	private driftClient: DriftClient;
	/// Connection to use specifically for confirming transactions
	private txConfirmationConnection: Connection;
	private globalConfig: GlobalConfig;
	private blockhashSubscriber: BlockhashSubscriber;
	private pollingIntervalMs: number;
	private driftLutAccount?: AddressLookupTableAccount;
	private driftSpotLutAccount?: AddressLookupTableAccount;
	private fillTxId = 0;

	private dlobSubscriber?: DLOBSubscriber;

	private userMap: UserMap;
	private orderSubscriber: OrderSubscriber;
	private userStatsMap?: UserStatsMap;

	private serumFulfillmentConfigMap: SerumFulfillmentConfigMap;
	private serumSubscribers: Map<number, SerumSubscriber>;

	private phoenixFulfillmentConfigMap: PhoenixFulfillmentConfigMap;
	private phoenixSubscribers: Map<number, PhoenixSubscriber>;

	private periodicTaskMutex = new Mutex();

	private watchdogTimerMutex = new Mutex();
	private watchdogTimerLastPatTime = Date.now();

	private intervalIds: Array<NodeJS.Timer> = [];
	private throttledNodes = new Map<string, number>();
	private triggeringNodes = new Map<string, number>();

	private priorityFeeSubscriber: PriorityFeeSubscriber;
	private revertOnFailure: boolean;
	private simulateTxForCUEstimate?: boolean;
	private bundleSender?: BundleSender;

	/// stores txSigs that need to been confirmed in a slower loop, and the time they were confirmed
	protected pendingTxSigsToconfirm: LRUCache<
		string,
		{
			ts: number;
			nodeFilled?: NodeToFill;
			fillTxId: number;
			txType: TxType;
		}
	>;
	protected expiredNodesSet: LRUCache<string, boolean>;
	protected confirmLoopRunning = false;
	protected confirmLoopRateLimitTs =
		Date.now() - CONFIRM_TX_RATE_LIMIT_BACKOFF_MS;

	// metrics
	private metricsInitialized = false;
	private metricsPort?: number;
	protected metrics?: Metrics;
	private bootTimeMs?: number;

	protected runtimeSpec: RuntimeSpec;
	protected runtimeSpecsGauge?: GaugeValue;
	protected tryFillDurationHistogram?: HistogramValue;
	protected estTxCuHistogram?: HistogramValue;
	protected simulateTxHistogram?: HistogramValue;
	protected lastTryFillTimeGauge?: GaugeValue;
	protected mutexBusyCounter?: CounterValue;
	protected sentTxsCounter?: CounterValue;
	protected attemptedTriggersCounter?: CounterValue;
	protected landedTxsCounter?: CounterValue;
	protected txSimErrorCounter?: CounterValue;
	protected pendingTxSigsToConfirmGauge?: GaugeValue;
	protected pendingTxSigsLoopRateLimitedCounter?: CounterValue;
	protected evictedPendingTxSigsToConfirmCounter?: CounterValue;
	protected expiredNodesSetSize?: GaugeValue;
	protected jitoBundlesAcceptedGauge?: GaugeValue;
	protected jitoBundlesSimulationFailureGauge?: GaugeValue;
	protected jitoDroppedBundleGauge?: GaugeValue;
	protected jitoLandedTipsGauge?: GaugeValue;
	protected jitoBundleCount?: GaugeValue;

	protected rebalanceFiller?: boolean;
	protected jupiterClient?: JupiterClient;

	protected hasEnoughSolToFill: boolean = false;
	protected minGasBalanceToFill: number;
	protected rebalanceSettledPnlThreshold: BN;

	constructor(
		driftClient: DriftClient,
		userMap: UserMap,
		runtimeSpec: RuntimeSpec,
		globalConfig: GlobalConfig,
		config: FillerConfig,
		priorityFeeSubscriber: PriorityFeeSubscriber,
		blockhashSubscriber: BlockhashSubscriber,
		bundleSender?: BundleSender
	) {
		this.globalConfig = globalConfig;
		this.name = config.botId;
		this.dryRun = config.dryRun;
		this.driftClient = driftClient;
		if (globalConfig.txConfirmationEndpoint) {
			this.txConfirmationConnection = new Connection(
				globalConfig.txConfirmationEndpoint
			);
		} else {
			this.txConfirmationConnection = this.driftClient.connection;
		}
		this.runtimeSpec = runtimeSpec;
		this.pollingIntervalMs =
			config.fillerPollingInterval ?? this.defaultIntervalMs;

		this.serumFulfillmentConfigMap = new SerumFulfillmentConfigMap(driftClient);
		this.serumSubscribers = new Map<number, SerumSubscriber>();

		this.phoenixFulfillmentConfigMap = new PhoenixFulfillmentConfigMap(
			driftClient
		);
		this.phoenixSubscribers = new Map<number, PhoenixSubscriber>();

		this.initializeMetrics(config.metricsPort ?? this.globalConfig.metricsPort);

		this.priorityFeeSubscriber = priorityFeeSubscriber;
		this.priorityFeeSubscriber.updateAddresses([
			new PublicKey('8BnEgHoWFysVcuFFX7QztDmzuH8r5ZFvyP3sYwn1XTh6'), // Openbook SOL/USDC
			new PublicKey('4DoNfFBfF7UokCC2FQzriy7yHK6DY6NVdYpuekQ5pRgg'), // Phoenix SOL/USDC
			new PublicKey('6gMq3mRCKf8aP3ttTyYhuijVZ2LGi14oDsBbkgubfLB3'), // Drift USDC market
		]);

		this.revertOnFailure = config.revertOnFailure ?? true;
		this.simulateTxForCUEstimate = config.simulateTxForCUEstimate ?? true;
		this.rebalanceFiller = config.rebalanceFiller ?? true;
		logger.info(
			`${this.name}: revertOnFailure: ${this.revertOnFailure}, simulateTxForCUEstimate: ${this.simulateTxForCUEstimate}`
		);

		if (this.rebalanceFiller && this.runtimeSpec.driftEnv === 'mainnet-beta') {
			this.jupiterClient = new JupiterClient({
				connection: this.driftClient.connection,
			});
		}

		logger.info(
			`${this.name}: rebalancing enabled: ${this.jupiterClient !== undefined}`
		);

		this.userMap = userMap;

		if (!validMinimumGasAmount(config.minGasBalanceToFill)) {
			this.minGasBalanceToFill = 0.2 * LAMPORTS_PER_SOL;
		} else {
			this.minGasBalanceToFill = config.minGasBalanceToFill! * LAMPORTS_PER_SOL;
		}

		if (
			!validRebalanceSettledPnlThreshold(config.rebalanceSettledPnlThreshold)
		) {
			this.rebalanceSettledPnlThreshold = new BN(20);
		} else {
			this.rebalanceSettledPnlThreshold = new BN(
				config.rebalanceSettledPnlThreshold!
			);
		}

		logger.info(
			`${this.name}: minimumAmountToFill: ${this.minGasBalanceToFill}`
		);

		logger.info(
			`${this.name}: minimumAmountToSettle: ${this.rebalanceSettledPnlThreshold}`
		);

		if (this.driftClient.userAccountSubscriptionConfig.type === 'websocket') {
			this.orderSubscriber = new OrderSubscriber({
				driftClient: this.driftClient,
				subscriptionConfig: {
					type: 'websocket',
					skipInitialLoad: false,
					commitment: this.driftClient.opts?.commitment,
					resyncIntervalMs: 10_000,
				},
			});
		} else {
			this.orderSubscriber = new OrderSubscriber({
				driftClient: this.driftClient,
				subscriptionConfig: {
					type: 'polling',

					// we find crossing orders from the OrderSubscriber, so we need to poll twice
					// as frequently as main filler interval
					frequency: this.pollingIntervalMs / 2,

					commitment: this.driftClient.opts?.commitment,
				},
			});
		}

		this.bundleSender = bundleSender;
		this.blockhashSubscriber = blockhashSubscriber;

		this.pendingTxSigsToconfirm = new LRUCache<
			string,
			{
				ts: number;
				nodeFilled?: NodeToFill;
				fillTxId: number;
				txType: TxType;
			}
		>({
			max: 5_000,
			ttl: TX_TIMEOUT_THRESHOLD_MS,
			ttlResolution: 1000,
			disposeAfter: this.recordEvictedTxSig.bind(this),
		});

		this.expiredNodesSet = new LRUCache<string, boolean>({
			max: 10_000,
			ttl: TX_TIMEOUT_THRESHOLD_MS,
			ttlResolution: 1000,
		});
	}

	protected initializeMetrics(metricsPort?: number) {
		if (this.globalConfig.disableMetrics) {
			logger.info(
				`${this.name}: globalConfig.disableMetrics is true, not initializing metrics`
			);
			return;
		}

		if (!metricsPort) {
			logger.info(
				`${this.name}: bot.metricsPort and global.metricsPort not set, not initializing metrics`
			);
			return;
		}

		if (this.metricsInitialized) {
			logger.error('Tried to initilaize metrics multiple times');
			return;
		}

		this.metrics = new Metrics(
			this.name,
			[
				new View({
					instrumentName: METRIC_TYPES.try_fill_duration_histogram,
					instrumentType: InstrumentType.HISTOGRAM,
					meterName: this.name,
					aggregation: new ExplicitBucketHistogramAggregation(
						Array.from(new Array(20), (_, i) => 0 + i * 5),
						true
					),
				}),
				new View({
					instrumentName: METRIC_TYPES.estimated_tx_cu_histogram,
					instrumentType: InstrumentType.HISTOGRAM,
					meterName: this.name,
					aggregation: new ExplicitBucketHistogramAggregation(
						Array.from(new Array(15), (_, i) => 0 + i * 100_000),
						true
					),
				}),
				new View({
					instrumentName: METRIC_TYPES.simulate_tx_duration_histogram,
					instrumentType: InstrumentType.HISTOGRAM,
					meterName: this.name,
					aggregation: new ExplicitBucketHistogramAggregation(
						Array.from(new Array(20), (_, i) => 50 + i * 50),
						true
					),
				}),
			],
			metricsPort!
		);
		this.bootTimeMs = Date.now();
		this.runtimeSpecsGauge = this.metrics.addGauge(
			METRIC_TYPES.runtime_specs,
			'Runtime sepcification of this program'
		);
		this.tryFillDurationHistogram = this.metrics.addHistogram(
			METRIC_TYPES.try_fill_duration_histogram,
			'Histogram of the duration of the try fill process'
		);
		this.estTxCuHistogram = this.metrics.addHistogram(
			METRIC_TYPES.estimated_tx_cu_histogram,
			'Histogram of the estimated fill cu used'
		);
		this.simulateTxHistogram = this.metrics.addHistogram(
			METRIC_TYPES.simulate_tx_duration_histogram,
			'Histogram of the duration of simulateTransaction RPC calls'
		);
		this.lastTryFillTimeGauge = this.metrics.addGauge(
			METRIC_TYPES.last_try_fill_time,
			'Last time that fill was attempted'
		);
		this.mutexBusyCounter = this.metrics.addCounter(
			METRIC_TYPES.mutex_busy,
			'Count of times the mutex was busy'
		);
		this.landedTxsCounter = this.metrics.addCounter(
			METRIC_TYPES.landed_transactions,
			'Count of fills that we successfully landed'
		);
		this.sentTxsCounter = this.metrics.addCounter(
			METRIC_TYPES.sent_transactions,
			'Count of transactions we sent out'
		);
		this.txSimErrorCounter = this.metrics.addCounter(
			METRIC_TYPES.tx_sim_error_count,
			'Count of errors from simulating transactions'
		);
		this.pendingTxSigsToConfirmGauge = this.metrics.addGauge(
			METRIC_TYPES.pending_tx_sigs_to_confirm,
			'Count of tx sigs that are pending confirmation'
		);
		this.pendingTxSigsLoopRateLimitedCounter = this.metrics.addCounter(
			METRIC_TYPES.pending_tx_sigs_loop_rate_limited,
			'Count of times the pending tx sigs loop was rate limited'
		);
		this.evictedPendingTxSigsToConfirmCounter = this.metrics.addCounter(
			METRIC_TYPES.evicted_pending_tx_sigs_to_confirm,
			'Count of tx sigs that were evicted from the pending tx sigs to confirm cache'
		);
		this.expiredNodesSetSize = this.metrics.addGauge(
			METRIC_TYPES.expired_nodes_set_size,
			'Count of nodes that are expired'
		);
		this.jitoBundlesAcceptedGauge = this.metrics.addGauge(
			METRIC_TYPES.jito_bundles_accepted,
			'Count of jito bundles that were accepted'
		);
		this.jitoBundlesSimulationFailureGauge = this.metrics.addGauge(
			METRIC_TYPES.jito_bundles_simulation_failure,
			'Count of jito bundles that failed simulation'
		);
		this.jitoDroppedBundleGauge = this.metrics.addGauge(
			METRIC_TYPES.jito_dropped_bundle,
			'Count of jito bundles that were dropped'
		);
		this.jitoLandedTipsGauge = this.metrics.addGauge(
			METRIC_TYPES.jito_landed_tips,
			'Gauge of historic bundle tips that landed'
		);
		this.jitoBundleCount = this.metrics.addGauge(
			METRIC_TYPES.jito_bundle_count,
			'Count of jito bundles that were sent, and their status'
		);

		this.metrics?.finalizeObservables();

		this.runtimeSpecsGauge.setLatestValue(this.bootTimeMs, this.runtimeSpec);
		this.metricsInitialized = true;
	}

	protected recordEvictedTxSig(
		_tsTxSigAdded: { ts: number; nodeFilled?: NodeToFill },
		txSig: string,
		reason: 'evict' | 'set' | 'delete'
	) {
		if (reason === 'evict') {
			logger.info(
				`${this.name}: Evicted tx sig ${txSig} from this.txSigsToConfirm`
			);
			const user = this.driftClient.getUser();
			this.evictedPendingTxSigsToConfirmCounter?.add(1, {
				...metricAttrFromUserAccount(
					user.userAccountPublicKey,
					user.getUserAccount()
				),
			});
		}
	}

	public async init() {
		logger.info(`${this.name} initing`);

		const fillerSolBalance = await this.driftClient.connection.getBalance(
			this.driftClient.authority
		);
		this.hasEnoughSolToFill = fillerSolBalance >= this.minGasBalanceToFill;
		logger.info(
			`${this.name}: hasEnoughSolToFill: ${this.hasEnoughSolToFill}, balance: ${fillerSolBalance}`
		);

		const orderSubscriberInitStart = Date.now();
		logger.info(`Initializing OrderSubscriber...`);
		await this.orderSubscriber.subscribe();
		logger.info(
			`Initialized OrderSubscriber in ${
				Date.now() - orderSubscriberInitStart
			}ms`
		);

		const dlobProvider = getDLOBProviderFromOrderSubscriber(
			this.orderSubscriber
		);

		const userStatsMapStart = Date.now();
		logger.info(`Initializing UserStatsMap...`);
		this.userStatsMap = new UserStatsMap(this.driftClient);

		logger.info(
			`Initialized UserStatsMap in ${Date.now() - userStatsMapStart}ms`
		);

		const dlobSubscriberStart = Date.now();
		logger.info(`Initializing DLOBSubscriber...`);
		this.dlobSubscriber = new DLOBSubscriber({
			dlobSource: dlobProvider,
			slotSource: this.orderSubscriber,
			updateFrequency: this.pollingIntervalMs - 500,
			driftClient: this.driftClient,
		});
		await this.dlobSubscriber.subscribe();
		logger.info(
			`Initialized DLOBSubscriber in ${Date.now() - dlobSubscriberStart}`
		);

		const config = initialize({ env: this.runtimeSpec.driftEnv as DriftEnv });
		const marketSetupPromises = config.SPOT_MARKETS.map(
			async (spotMarketConfig) => {
				const spotMarket = this.driftClient.getSpotMarketAccount(
					spotMarketConfig.marketIndex
				);
				if (
					isOneOfVariant(spotMarket?.status, [
						'initialized',
						'fillPaused',
						'delisted',
					])
				) {
					logger.info(
						`Skipping market ${
							spotMarketConfig.symbol
						} because its SpotMarket.status is ${getVariant(
							spotMarket?.status
						)}`
					);
					return;
				}

				let accountSubscription:
					| {
							type: 'polling';
							accountLoader: BulkAccountLoader;
					  }
					| {
							type: 'websocket';
					  };
				if (
					(
						this.driftClient
							.accountSubscriber as PollingDriftClientAccountSubscriber
					).accountLoader
				) {
					accountSubscription = {
						type: 'polling',
						accountLoader: (
							this.driftClient
								.accountSubscriber as PollingDriftClientAccountSubscriber
						).accountLoader,
					};
				} else {
					accountSubscription = {
						type: 'websocket',
					};
				}

				const subscribePromises = [];
				if (spotMarketConfig.serumMarket) {
					// set up fulfillment config
					await this.serumFulfillmentConfigMap.add(
						spotMarketConfig.marketIndex,
						spotMarketConfig.serumMarket
					);

					const serumConfigAccount =
						await this.driftClient.getSerumV3FulfillmentConfig(
							spotMarketConfig.serumMarket
						);

					if (isVariant(serumConfigAccount.status, 'enabled')) {
						// set up serum price subscriber
						const serumSubscriber = new SerumSubscriber({
							connection: this.driftClient.connection,
							programId: new PublicKey(config.SERUM_V3),
							marketAddress: spotMarketConfig.serumMarket,
							accountSubscription,
						});
						logger.info(
							`Initializing SerumSubscriber for ${spotMarketConfig.symbol}...`
						);
						subscribePromises.push(
							serumSubscriber.subscribe().then(() => {
								this.serumSubscribers.set(
									spotMarketConfig.marketIndex,
									serumSubscriber
								);
							})
						);
					}
				}

				if (spotMarketConfig.phoenixMarket) {
					// set up fulfillment config
					await this.phoenixFulfillmentConfigMap.add(
						spotMarketConfig.marketIndex,
						spotMarketConfig.phoenixMarket
					);

					const phoenixConfigAccount = this.phoenixFulfillmentConfigMap.get(
						spotMarketConfig.marketIndex
					);
					if (isVariant(phoenixConfigAccount.status, 'enabled')) {
						// set up phoenix price subscriber
						const phoenixSubscriber = new PhoenixSubscriber({
							connection: this.driftClient.connection,
							programId: new PublicKey(config.PHOENIX),
							marketAddress: spotMarketConfig.phoenixMarket,
							accountSubscription,
						});
						logger.info(
							`Initializing PhoenixSubscriber for ${spotMarketConfig.symbol}...`
						);
						subscribePromises.push(
							phoenixSubscriber.subscribe().then(() => {
								this.phoenixSubscribers.set(
									spotMarketConfig.marketIndex,
									phoenixSubscriber
								);
							})
						);
					}
				}
				await Promise.all(subscribePromises);
			}
		);
		await Promise.all(marketSetupPromises);

		this.driftLutAccount =
			await this.driftClient.fetchMarketLookupTableAccount();
		if ('SERUM_LOOKUP_TABLE' in config) {
			const lutAccount = (
				await this.driftClient.connection.getAddressLookupTable(
					new PublicKey(config.SERUM_LOOKUP_TABLE as string)
				)
			).value;
			if (lutAccount) {
				this.driftSpotLutAccount = lutAccount;
			}
		}

		await webhookMessage(`[${this.name}]: started`);
	}

	public async reset() {
		for (const intervalId of this.intervalIds) {
			clearInterval(intervalId as NodeJS.Timeout);
		}
		this.intervalIds = [];

		await this.dlobSubscriber!.unsubscribe();
		await this.userStatsMap!.unsubscribe();
		await this.orderSubscriber.unsubscribe();

		for (const serumSubscriber of this.serumSubscribers.values()) {
			await serumSubscriber.unsubscribe();
		}

		for (const phoenixSubscriber of this.phoenixSubscribers.values()) {
			await phoenixSubscriber.unsubscribe();
		}
	}

	public async startIntervalLoop(_intervalMs?: number) {
		this.intervalIds.push(
			setInterval(this.trySpotFill.bind(this), this.pollingIntervalMs)
		);
		this.intervalIds.push(
			setInterval(this.confirmPendingTxSigs.bind(this), CONFIRM_TX_INTERVAL_MS)
		);
		if (this.bundleSender) {
			this.intervalIds.push(
				setInterval(this.recordJitoBundleStats.bind(this), 10_000)
			);
		}

		if (this.rebalanceFiller) {
			this.intervalIds.push(
				setInterval(this.rebalanceSpotFiller.bind(this), 60_000)
			);
		}

		logger.info(`${this.name} Bot started!`);
	}

	protected recordJitoBundleStats() {
		const user = this.driftClient.getUser();
		const bundleStats = this.bundleSender?.getBundleStats();
		if (bundleStats) {
			this.jitoBundlesAcceptedGauge?.setLatestValue(bundleStats.accepted, {
				...metricAttrFromUserAccount(
					user.userAccountPublicKey,
					user.getUserAccount()
				),
			});
			this.jitoBundlesSimulationFailureGauge?.setLatestValue(
				bundleStats.simulationFailure,
				{
					...metricAttrFromUserAccount(
						user.userAccountPublicKey,
						user.getUserAccount()
					),
				}
			);
			this.jitoDroppedBundleGauge?.setLatestValue(bundleStats.droppedPruned, {
				type: 'pruned',
				...metricAttrFromUserAccount(
					user.userAccountPublicKey,
					user.getUserAccount()
				),
			});
			this.jitoDroppedBundleGauge?.setLatestValue(
				bundleStats.droppedBlockhashExpired,
				{
					type: 'blockhash_expired',
					...metricAttrFromUserAccount(
						user.userAccountPublicKey,
						user.getUserAccount()
					),
				}
			);
			this.jitoDroppedBundleGauge?.setLatestValue(
				bundleStats.droppedBlockhashNotFound,
				{
					type: 'blockhash_not_found',
					...metricAttrFromUserAccount(
						user.userAccountPublicKey,
						user.getUserAccount()
					),
				}
			);
		}

		const tipStream = this.bundleSender?.getTipStream();
		if (tipStream) {
			this.jitoLandedTipsGauge?.setLatestValue(
				tipStream.landed_tips_25th_percentile,
				{
					percentile: 'p25',
					...metricAttrFromUserAccount(
						user.userAccountPublicKey,
						user.getUserAccount()
					),
				}
			);
			this.jitoLandedTipsGauge?.setLatestValue(
				tipStream.landed_tips_50th_percentile,
				{
					percentile: 'p50',
					...metricAttrFromUserAccount(
						user.userAccountPublicKey,
						user.getUserAccount()
					),
				}
			);
			this.jitoLandedTipsGauge?.setLatestValue(
				tipStream.landed_tips_75th_percentile,
				{
					percentile: 'p75',
					...metricAttrFromUserAccount(
						user.userAccountPublicKey,
						user.getUserAccount()
					),
				}
			);
			this.jitoLandedTipsGauge?.setLatestValue(
				tipStream.landed_tips_95th_percentile,
				{
					percentile: 'p95',
					...metricAttrFromUserAccount(
						user.userAccountPublicKey,
						user.getUserAccount()
					),
				}
			);
			this.jitoLandedTipsGauge?.setLatestValue(
				tipStream.landed_tips_99th_percentile,
				{
					percentile: 'p99',
					...metricAttrFromUserAccount(
						user.userAccountPublicKey,
						user.getUserAccount()
					),
				}
			);
			this.jitoLandedTipsGauge?.setLatestValue(
				tipStream.ema_landed_tips_50th_percentile,
				{
					percentile: 'ema_p50',
					...metricAttrFromUserAccount(
						user.userAccountPublicKey,
						user.getUserAccount()
					),
				}
			);
		}

		const bundleFailCount = this.bundleSender?.getBundleFailCount();
		const bundleLandedCount = this.bundleSender?.getLandedCount();
		const bundleDroppedCount = this.bundleSender?.getDroppedCount();
		this.jitoBundleCount?.setLatestValue(bundleFailCount ?? 0, {
			type: 'fail_count',
		});
		this.jitoBundleCount?.setLatestValue(bundleLandedCount ?? 0, {
			type: 'landed',
		});
		this.jitoBundleCount?.setLatestValue(bundleDroppedCount ?? 0, {
			type: 'dropped',
		});
	}

	protected async confirmPendingTxSigs() {
		const user = this.driftClient.getUser();
		this.pendingTxSigsToConfirmGauge?.setLatestValue(
			this.pendingTxSigsToconfirm.size,
			{
				...metricAttrFromUserAccount(
					user.userAccountPublicKey,
					user.getUserAccount()
				),
			}
		);
		this.expiredNodesSetSize?.setLatestValue(this.expiredNodesSet.size, {
			...metricAttrFromUserAccount(
				user.userAccountPublicKey,
				user.getUserAccount()
			),
		});
		const nextTimeCanRun =
			this.confirmLoopRateLimitTs + CONFIRM_TX_RATE_LIMIT_BACKOFF_MS;
		if (Date.now() < nextTimeCanRun) {
			logger.warn(
				`Skipping confirm loop due to rate limit, next run in ${
					nextTimeCanRun - Date.now()
				} ms`
			);
			return;
		}
		if (this.confirmLoopRunning) {
			return;
		}
		this.confirmLoopRunning = true;
		try {
			logger.info(`Confirming tx sigs: ${this.pendingTxSigsToconfirm.size}`);
			const start = Date.now();
			const txEntries = Array.from(this.pendingTxSigsToconfirm.entries());
			for (let i = 0; i < txEntries.length; i += TX_CONFIRMATION_BATCH_SIZE) {
				const txSigsBatch = txEntries.slice(i, i + TX_CONFIRMATION_BATCH_SIZE);
				const txs = await this.txConfirmationConnection?.getTransactions(
					txSigsBatch.map((tx) => tx[0]),
					{
						commitment: 'confirmed',
						maxSupportedTransactionVersion: 0,
					}
				);
				for (let j = 0; j < txs.length; j++) {
					const txResp = txs[j];
					const txConfirmationInfo = txSigsBatch[j];
					const txSig = txConfirmationInfo[0];
					const txAge = txConfirmationInfo[1].ts - Date.now();
					const nodeFilled = txConfirmationInfo[1].nodeFilled;
					const txType = txConfirmationInfo[1].txType;
					const fillTxId = txConfirmationInfo[1].fillTxId;
					if (txResp === null) {
						logger.info(
							`Tx not found, (fillTxId: ${fillTxId}) (txType: ${txType}): ${txSig}, tx age: ${
								txAge / 1000
							} s`
						);
						if (Math.abs(txAge) > TX_TIMEOUT_THRESHOLD_MS) {
							this.pendingTxSigsToconfirm.delete(txSig);
						}
					} else {
						logger.info(
							`Tx landed (fillTxId: ${fillTxId}) (txType: ${txType}): ${txSig}, tx age: ${
								txAge / 1000
							} s`
						);
						this.pendingTxSigsToconfirm.delete(txSig);
						if (txType === 'fill') {
							if (nodeFilled) {
								const result = await this.handleTransactionLogs(
									nodeFilled,
									txResp.meta?.logMessages
								);
								if (result) {
									this.landedTxsCounter?.add(result.filledNodes, {
										type: txType,
										...metricAttrFromUserAccount(
											user.userAccountPublicKey,
											user.getUserAccount()
										),
									});
								}
							}
						} else {
							this.landedTxsCounter?.add(1, {
								type: txType,
								...metricAttrFromUserAccount(
									user.userAccountPublicKey,
									user.getUserAccount()
								),
							});
						}
					}
					await sleepMs(500);
				}
			}
			logger.info(`Confirming tx sigs took: ${Date.now() - start} ms`);
		} catch (e) {
			const err = e as Error;
			if (err.message.includes('429')) {
				logger.info(`Confirming tx loop rate limited: ${err.message}`);
				this.confirmLoopRateLimitTs = Date.now();
				this.pendingTxSigsLoopRateLimitedCounter?.add(1, {
					...metricAttrFromUserAccount(
						user.userAccountPublicKey,
						user.getUserAccount()
					),
				});
			} else {
				logger.error(`Other error confirming tx sigs: ${err.message}`);
			}
		} finally {
			this.confirmLoopRunning = false;
		}
	}

	protected getMaxSlot(): number {
		return Math.max(
			this.dlobSubscriber?.slotSource.getSlot() ?? 0,
			this.orderSubscriber.getSlot(),
			this.userMap!.getSlot()
		);
	}

	public async healthCheck(): Promise<boolean> {
		let healthy = false;
		await this.watchdogTimerMutex.runExclusive(async () => {
			healthy =
				this.watchdogTimerLastPatTime > Date.now() - 5 * this.pollingIntervalMs;
			if (!healthy) {
				logger.warn(`${this.name} watchdog timer expired`);
			}
		});

		return healthy;
	}

	private async getUserAccountAndSlotFromMap(
		key: string
	): Promise<DataAndSlot<UserAccount>> {
		const user = await this.userMap!.mustGetWithSlot(
			key,
			this.driftClient.userAccountSubscriptionConfig
		);
		return {
			data: user.data.getUserAccount(),
			slot: user.slot,
		};
	}

	private getSpotNodesForMarket(
		market: SpotMarketAccount,
		dlob: DLOB
	): {
		nodesToFill: NodesToFillWithContext;
		nodesToTrigger: Array<NodeToTrigger>;
	} {
		const oraclePriceData = this.driftClient.getOracleDataForSpotMarket(
			market.marketIndex
		);

		const serumSubscriber = this.serumSubscribers.get(market.marketIndex);
		const serumBestBid = serumSubscriber?.getBestBid();
		const serumBestAsk = serumSubscriber?.getBestAsk();

		const phoenixSubscriber = this.phoenixSubscribers.get(market.marketIndex);
		const phoenixBestBid = phoenixSubscriber?.getBestBid();
		const phoenixBestAsk = phoenixSubscriber?.getBestAsk();

		const [fallbackBidPrice, fallbackBidSource] = this.pickFallbackPrice(
			serumBestBid,
			phoenixBestBid,
			'bid'
		);

		const [fallbackAskPrice, fallbackAskSource] = this.pickFallbackPrice(
			serumBestAsk,
			phoenixBestAsk,
			'ask'
		);

		const fillSlot = this.orderSubscriber.getSlot();

		const nodesToFill = dlob.findNodesToFill(
			market.marketIndex,
			fallbackBidPrice,
			fallbackAskPrice,
			fillSlot,
			Date.now() / 1000,
			MarketType.SPOT,
			oraclePriceData,
			this.driftClient.getStateAccount(),
			this.driftClient.getSpotMarketAccount(market.marketIndex)!
		);

		const nodesToTrigger = dlob.findNodesToTrigger(
			market.marketIndex,
			fillSlot,
			oraclePriceData.price,
			MarketType.SPOT,
			this.driftClient.getStateAccount()
		);

		return {
			nodesToFill: { nodesToFill, fallbackAskSource, fallbackBidSource },
			nodesToTrigger,
		};
	}

	private pickFallbackPrice(
		serumPrice: BN | undefined,
		phoenixPrice: BN | undefined,
		side: 'bid' | 'ask'
	): [BN | undefined, FallbackLiquiditySource | undefined] {
		if (serumPrice && phoenixPrice) {
			if (side === 'bid') {
				return serumPrice.gt(phoenixPrice)
					? [serumPrice, 'serum']
					: [phoenixPrice, 'phoenix'];
			} else {
				return serumPrice.lt(phoenixPrice)
					? [serumPrice, 'serum']
					: [phoenixPrice, 'phoenix'];
			}
		}

		if (serumPrice) {
			return [serumPrice, 'serum'];
		}

		if (phoenixPrice) {
			return [phoenixPrice, 'phoenix'];
		}

		return [undefined, undefined];
	}

	private async getNodeFillInfo(nodeToFill: NodeToFill): Promise<{
		makerInfos: Array<DataAndSlot<MakerInfo>>;
		takerUserPubKey: string;
		takerUser: UserAccount;
		takerUserSlot: number;
		marketType: MarketType;
	}> {
		const makerInfos: Array<DataAndSlot<MakerInfo>> = [];

		if (nodeToFill.makerNodes.length > 0) {
			let makerNodesMap: MakerNodeMap = new Map<string, DLOBNode[]>();
			for (const makerNode of nodeToFill.makerNodes) {
				if (this.isDLOBNodeThrottled(makerNode)) {
					continue;
				}

				if (!makerNode.userAccount) {
					continue;
				}

				if (makerNodesMap.has(makerNode.userAccount!)) {
					makerNodesMap.get(makerNode.userAccount!)!.push(makerNode);
				} else {
					makerNodesMap.set(makerNode.userAccount!, [makerNode]);
				}
			}

			if (makerNodesMap.size > MAX_MAKERS_PER_FILL) {
				logger.info(`selecting from ${makerNodesMap.size} makers`);
				makerNodesMap = selectMakers(makerNodesMap);
				logger.info(`selected: ${Array.from(makerNodesMap.keys()).join(',')}`);
			}

			for (const [makerAccount, makerNodes] of makerNodesMap) {
				const makerNode = makerNodes[0];

				const makerUserAccount = await this.getUserAccountAndSlotFromMap(
					makerAccount
				);
				const makerAuthority = makerUserAccount.data.authority;
				const makerUserStats = (
					await this.userStatsMap!.mustGet(makerAuthority.toString())
				).userStatsAccountPublicKey;
				makerInfos.push({
					slot: makerUserAccount.slot,
					data: {
						maker: new PublicKey(makerAccount),
						makerUserAccount: makerUserAccount.data,
						order: makerNode.order,
						makerStats: makerUserStats,
					},
				});
			}
		}

		const node = nodeToFill.node;
		const order = node.order!;

		const user = await this.userMap!.mustGetWithSlot(
			node.userAccount!.toString(),
			this.driftClient.userAccountSubscriptionConfig
		);

		return Promise.resolve({
			makerInfos,
			takerUser: user.data.getUserAccount(),
			takerUserSlot: user.slot,
			takerUserPubKey: node.userAccount!.toString(),
			marketType: order.marketType,
		});
	}

	/**
	 * Checks if the node is still throttled, if not, clears it from the throttledNodes map
	 * @param throttleKey key in throttleMap
	 * @returns  true if throttleKey is still throttled, false if throttleKey is no longer throttled
	 */
	protected isThrottledNodeStillThrottled(throttleKey: string): boolean {
		const lastFillAttempt = this.throttledNodes.get(throttleKey) || 0;
		if (lastFillAttempt + FILL_ORDER_THROTTLE_BACKOFF > Date.now()) {
			return true;
		} else {
			this.clearThrottledNode(throttleKey);
			return false;
		}
	}

	protected isDLOBNodeThrottled(dlobNode: DLOBNode): boolean {
		if (!dlobNode.userAccount || !dlobNode.order) {
			return false;
		}

		// first check if the userAccount itself is throttled
		const userAccountPubkey = dlobNode.userAccount;
		if (this.throttledNodes.has(userAccountPubkey)) {
			if (this.isThrottledNodeStillThrottled(userAccountPubkey)) {
				return true;
			} else {
				return false;
			}
		}

		// then check if the specific order is throttled
		const orderSignature = getFillSignatureFromUserAccountAndOrderId(
			dlobNode.userAccount,
			dlobNode.order.orderId.toString()
		);
		if (this.throttledNodes.has(orderSignature)) {
			if (this.isThrottledNodeStillThrottled(orderSignature)) {
				return true;
			} else {
				return false;
			}
		}

		return false;
	}

	private setThrottleNode(nodeSignature: string) {
		this.throttledNodes.set(nodeSignature, Date.now());
	}

	private clearThrottledNode(nodeSignature: string) {
		this.throttledNodes.delete(nodeSignature);
	}

	private pruneThrottledNode() {
		if (this.throttledNodes.size > THROTTLED_NODE_SIZE_TO_PRUNE) {
			for (const [key, value] of this.throttledNodes.entries()) {
				if (value + 2 * FILL_ORDER_THROTTLE_BACKOFF > Date.now()) {
					this.throttledNodes.delete(key);
				}
			}
		}
	}

	private removeTriggeringNodes(node: NodeToTrigger) {
		this.triggeringNodes.delete(getNodeToTriggerSignature(node));
	}

	private async sleep(ms: number) {
		return new Promise((resolve) => setTimeout(resolve, ms));
	}

	/**
	 * Iterates through a tx's logs and handles it appropriately e.g. throttling users, updating metrics, etc.)
	 *
	 * @param nodesFilled nodes that we sent a transaction to fill
	 * @param logs logs from tx.meta.logMessages or this.driftClient.program._events._eventParser.parseLogs
	 *
	 * @returns number of nodes successfully filled, and whether the tx exceeded CUs
	 */
	private async handleTransactionLogs(
		nodeFilled: NodeToFill,
		logs: string[] | null | undefined
	): Promise<{ filledNodes: number; exceededCUs: boolean }> {
		if (!logs) {
			return {
				filledNodes: 0,
				exceededCUs: false,
			};
		}

		let inFillIx = false;
		let errorThisFillIx = false;
		let successCount = 0;
		for (const log of logs) {
			if (log === null) {
				logger.error(`log is null`);
				continue;
			}

			const node = nodeFilled.node;
			const order = node.order!;

			if (isEndIxLog(this.driftClient.program.programId.toBase58(), log)) {
				if (!errorThisFillIx) {
					successCount++;
				}

				inFillIx = false;
				errorThisFillIx = false;
				continue;
			}

			if (isIxLog(log)) {
				if (isFillIxLog(log)) {
					inFillIx = true;
					errorThisFillIx = false;
				} else {
					inFillIx = false;
				}
				continue;
			}

			if (!inFillIx) {
				// this is not a log for a fill instruction
				continue;
			}

			// try to handle the log line
			const orderIdDoesNotExist = isOrderDoesNotExistLog(log);
			if (orderIdDoesNotExist) {
				logger.error(
					`spot node filled: ${node.userAccount!.toString()}, ${
						order.orderId
					}; does not exist (filled by someone else); ${log}`
				);
				this.throttledNodes.delete(getNodeToFillSignature(nodeFilled));
				errorThisFillIx = true;
				continue;
			}

			const makerBreachedMaintenanceMargin =
				isMakerBreachedMaintenanceMarginLog(log);
			if (makerBreachedMaintenanceMargin) {
				const makerNode = getMakerNodeFromNodeToFill(nodeFilled);
				if (!makerNode) {
					logger.error(
						`Got maker breached maint. margin log, but don't have a maker node: ${log}\n${JSON.stringify(
							nodeFilled,
							null,
							2
						)}`
					);
					continue;
				}
				const order = makerNode.order!;
				const makerNodeSignature = getFillSignatureFromUserAccountAndOrderId(
					makerNode.userAccount!.toString(),
					order.orderId.toString()
				);
				logger.error(
					`maker breach maint. margin, assoc node: ${makerNode.userAccount!.toString()}, ${
						order.orderId
					}; (throttling ${makerNodeSignature}); ${log}`
				);
				this.throttledNodes.set(makerNodeSignature, Date.now());
				errorThisFillIx = true;

				this.driftClient
					.forceCancelOrders(
						new PublicKey(makerNode.userAccount!),
						(
							await this.userMap!.mustGet(
								makerNode.userAccount!.toString(),
								this.driftClient.userAccountSubscriptionConfig
							)
						).getUserAccount()
					)
					.then((txSig) => {
						logger.info(
							`Force cancelled orders for maker ${makerNode.userAccount!} due to breach of maintenance margin. Tx: ${txSig}`
						);
					})
					.catch((e) => {
						console.error(e);
						logger.error(
							`Failed to send ForceCancelOrder Tx (error above), maker (${makerNode.userAccount!.toString()}) breach maint margin:`
						);
						webhookMessage(
							`[${this.name}]: :x: error processing fill tx logs:\n${
								e.stack ? e.stack : e.message
							}`
						);
					});

				continue;
			}

			const takerBreachedMaintenanceMargin =
				isTakerBreachedMaintenanceMarginLog(log);
			if (takerBreachedMaintenanceMargin) {
				const node = nodeFilled.node!;
				const order = node.order!;
				const takerNodeSignature = getFillSignatureFromUserAccountAndOrderId(
					node.userAccount!.toString(),
					order.orderId.toString()
				);
				logger.error(
					`taker breach maint. margin, assoc node: ${node.userAccount!.toString()}, ${
						order.orderId
					}; (throttling ${takerNodeSignature} and force cancelling orders); ${log}`
				);
				this.throttledNodes.set(takerNodeSignature, Date.now());
				errorThisFillIx = true;

				this.driftClient
					.forceCancelOrders(
						new PublicKey(node.userAccount!),
						(
							await this.userMap!.mustGet(
								node.userAccount!.toString(),
								this.driftClient.userAccountSubscriptionConfig
							)
						).getUserAccount()
					)
					.then((txSig) => {
						logger.info(
							`Force cancelled orders for user ${node.userAccount!} due to breach of maintenance margin. Tx: ${txSig}`
						);
					})
					.catch((e) => {
						console.error(e);
						logger.error(
							`Failed to send ForceCancelOrder Tx (error above), taker (${node.userAccount!}) breach maint margin:`
						);
						webhookMessage(
							`[${this.name}]: :x: error processing fill tx logs:\n${
								e.stack ? e.stack : e.message
							}`
						);
					});

				continue;
			}
		}

		if (logs.length > 0) {
			if (
				logs[logs.length - 1].includes('exceeded CUs meter at BPF instruction')
			) {
				return {
					filledNodes: successCount,
					exceededCUs: true,
				};
			}
		}

		return {
			filledNodes: successCount,
			exceededCUs: false,
		};
	}

	private async processBulkFillTxLogs(
		fillTxId: number,
		nodeToFill: NodeToFill,
		txSig: string,
		tx?: VersionedTransaction
	): Promise<number> {
		let txResp: VersionedTransactionResponse | null = null;
		let attempts = 0;
		while (txResp === null && attempts < CONFIRM_TX_ATTEMPTS) {
			logger.info(
				`(fillTxId: ${fillTxId}) waiting for https://solscan.io/tx/${txSig} to be confirmed`
			);
			txResp = await this.driftClient.connection.getTransaction(txSig, {
				commitment: 'confirmed',
				maxSupportedTransactionVersion: 0,
			});

			if (txResp === null) {
				if (tx !== undefined) {
					await this.driftClient.txSender.sendVersionedTransaction(
						tx,
						[],
						this.driftClient.opts
					);
				}
				attempts++;
				await this.sleep(1000);
			}
		}

		if (txResp === null) {
			logger.error(
				`(fillTxId: ${fillTxId})tx ${txSig} not found after ${attempts}`
			);
			return 0;
		}

		return (
			await this.handleTransactionLogs(nodeToFill, txResp.meta!.logMessages!)
		).filledNodes;
	}

	/**
	 * Queues up the txSig to be confirmed in a slower loop, and have tx logs handled
	 * @param txSig
	 */
	protected async registerTxSigToConfirm(
		txSig: TransactionSignature,
		now: number,
		nodeFilled: NodeToFill | undefined,
		fillTxId: number,
		txType: TxType
	) {
		this.pendingTxSigsToconfirm.set(txSig, {
			ts: now,
			nodeFilled,
			fillTxId,
			txType,
		});
		const user = this.driftClient.getUser();
		this.sentTxsCounter?.add(1, {
			txType,
			...metricAttrFromUserAccount(
				user.userAccountPublicKey,
				user.getUserAccount()
			),
		});
	}

	private async sendTxThroughJito(
		tx: VersionedTransaction,
		metadata: number | string,
		txSig?: string
	) {
		if (this.bundleSender === undefined) {
			logger.error(`Called sendTxThroughJito without jito properly enabled`);
			return;
		}
		if (
			this.bundleSender?.strategy === 'jito-only' ||
			this.bundleSender?.strategy === 'hybrid'
		) {
			const slotsUntilNextLeader = this.bundleSender?.slotsUntilNextLeader();
			if (slotsUntilNextLeader !== undefined) {
				this.bundleSender.sendTransaction(tx, `(fillTxId: ${metadata})`, txSig);
			}
		}
	}

	private usingJito(): boolean {
		return this.bundleSender !== undefined;
	}

	private canSendOutsideJito(): boolean {
		return (
			!this.usingJito() ||
			this.bundleSender?.strategy === 'non-jito-only' ||
			this.bundleSender?.strategy === 'hybrid'
		);
	}

	private slotsUntilJitoLeader(): number | undefined {
		if (!this.usingJito()) {
			return undefined;
		}
		return this.bundleSender?.slotsUntilNextLeader();
	}

	private shouldBuildForBundle(): boolean {
		if (!this.usingJito()) {
			return false;
		}
		if (this.globalConfig.onlySendDuringJitoLeader === true) {
			const slotsUntilJito = this.slotsUntilJitoLeader();
			if (slotsUntilJito === undefined) {
				return false;
			}
			return slotsUntilJito < SLOTS_UNTIL_JITO_LEADER_TO_SEND;
		}
		return true;
	}

	private async getBlockhashForTx(): Promise<string> {
		const cachedBlockhash = this.blockhashSubscriber.getLatestBlockhash(
			CACHED_BLOCKHASH_OFFSET
		);
		if (cachedBlockhash) {
			return cachedBlockhash.blockhash as string;
		}

		const recentBlockhash =
			await this.driftClient.connection.getLatestBlockhash({
				commitment: 'confirmed',
			});

		return recentBlockhash.blockhash;
	}

	protected async sendFillTxAndParseLogs(
		fillTxId: number,
		nodeSent: NodeToFill,
		tx: VersionedTransaction,
		buildForBundle: boolean,
		lutAccounts: Array<AddressLookupTableAccount>
	) {
		// @ts-ignore;
		tx.sign([this.driftClient.wallet.payer]);
		const txSig = bs58.encode(tx.signatures[0]);
		this.registerTxSigToConfirm(txSig, Date.now(), nodeSent, fillTxId, 'fill');

		const { estTxSize, accountMetas, writeAccs, txAccounts } =
			getTransactionAccountMetas(tx, lutAccounts);

		if (buildForBundle) {
			await this.sendTxThroughJito(tx, fillTxId, txSig);
		} else if (this.canSendOutsideJito()) {
			this.driftClient.txSender
				.sendVersionedTransaction(tx, [], this.driftClient.opts, true)
				.then(async (txSig) => {
					logger.info(
						`Filled spot order (fillTxId: ${fillTxId}): https://solscan.io/tx/${txSig.txSig}`
					);

					const parseLogsStart = Date.now();
					this.processBulkFillTxLogs(fillTxId, nodeSent, txSig.txSig, tx)
						.then((successfulFills) => {
							const processBulkFillLogsDuration = Date.now() - parseLogsStart;
							logger.info(
								`parse logs took ${processBulkFillLogsDuration}ms, successfulFills ${successfulFills} (fillTxId: ${fillTxId})`
							);
						})
						.catch((err) => {
							const e = err as Error;
							logger.error(
								`Failed to process fill tx logs (fillTxId: ${fillTxId}):\n${
									e.stack ? e.stack : e.message
								}`
							);
							webhookMessage(
								`[${this.name}]: :x: error processing fill tx logs:\n${
									e.stack ? e.stack : e.message
								}`
							);
						});
				})
				.catch(async (e) => {
					const simError = e as SendTransactionError;
					logger.error(
						`Failed to send packed tx txAccountKeys: ${txAccounts} (${writeAccs} writeable) (fillTxId: ${fillTxId}), error: ${simError.message}`
					);

					if (e.message.includes('too large:')) {
						logger.error(
							`[${
								this.name
							}]: :boxing_glove: Tx too large, estimated to be ${estTxSize} (fillTxId: ${fillTxId}). ${
								e.message
							}\n${JSON.stringify(accountMetas)}`
						);
						webhookMessage(
							`[${
								this.name
							}]: :boxing_glove: Tx too large (fillTxId: ${fillTxId}). ${
								e.message
							}\n${JSON.stringify(accountMetas)}`
						);
						return;
					}

					if (simError.logs && simError.logs.length > 0) {
						await this.handleTransactionLogs(nodeSent, simError.logs);

						const errorCode = getErrorCode(e);
						logger.error(
							`Failed to send tx, sim error (fillTxId: ${fillTxId}) error code: ${errorCode}`
						);

						if (
							errorCode &&
							!errorCodesToSuppress.includes(errorCode) &&
							!(e as Error).message.includes('Transaction was not confirmed')
						) {
							const user = this.driftClient.getUser();
							this.txSimErrorCounter?.add(1, {
								errorCode: errorCode.toString(),
								...metricAttrFromUserAccount(
									user.userAccountPublicKey,
									user.getUserAccount()
								),
							});

							logger.error(
								`Failed to send tx, sim error (fillTxId: ${fillTxId}) sim logs:\n${
									simError.logs ? simError.logs.join('\n') : ''
								}\n${e.stack || e}`
							);

							webhookMessage(
								`[${this.name}]: :x: error simulating tx:\n${
									simError.logs ? simError.logs.join('\n') : ''
								}\n${e.stack || e}`
							);
						}
					}
				})
				.finally(() => {
					this.clearThrottledNode(getNodeToFillSignature(nodeSent));
				});
		}
	}

	/**
	 *
	 * @param fillTxId id of current fill
	 * @param nodeToFill taker node to fill with list of makers to use
	 * @returns true if successful, false if fail, and should retry with fewer makers
	 */
	private async fillMultiMakerSpotNodes(
		fillTxId: number,
		nodeToFill: NodeToFill,
		buildForBundle: boolean,
		spotPrecision: BN
	): Promise<boolean> {
		const ixs: Array<TransactionInstruction> = [
			ComputeBudgetProgram.setComputeUnitLimit({
				units: 1_400_000,
			}),
		];
		if (!buildForBundle) {
			ixs.push(
				ComputeBudgetProgram.setComputeUnitPrice({
					microLamports: Math.floor(
						this.priorityFeeSubscriber.getCustomStrategyResult()
					),
				})
			);
		}

		try {
			const {
				makerInfos,
				takerUser,
				takerUserPubKey,
				takerUserSlot,
				marketType,
			} = await this.getNodeFillInfo(nodeToFill);

			logger.info(
				logMessageForNodeToFill(
					nodeToFill,
					takerUserPubKey,
					takerUserSlot,
					makerInfos,
					this.getMaxSlot(),
					`Filling multi maker spot node with ${nodeToFill.makerNodes.length} makers (fillTxId: ${fillTxId})`,
					spotPrecision,
					'SHOULD_NOT_HAVE_NO_MAKERS'
				)
			);

			if (!isVariant(marketType, 'spot')) {
				throw new Error('expected spot market type');
			}

			let makerInfosToUse = makerInfos;
			const buildTxWithMakerInfos = async (
				makers: DataAndSlot<MakerInfo>[]
			): Promise<SimulateAndGetTxWithCUsResponse> => {
				ixs.push(
					await this.driftClient.getFillSpotOrderIx(
						new PublicKey(takerUserPubKey),
						takerUser,
						nodeToFill.node.order!,
						undefined,
						makers.map((m) => m.data)
					)
				);

				if (this.revertOnFailure) {
					ixs.push(await this.driftClient.getRevertFillIx());
				}
				const simResult = await simulateAndGetTxWithCUs(
					ixs,
					this.driftClient.connection,
					this.driftClient.txSender,
					[this.driftLutAccount!],
					[],
					this.driftClient.opts,
					SIM_CU_ESTIMATE_MULTIPLIER,
					this.simulateTxForCUEstimate,
					await this.getBlockhashForTx(),
					false
				);
				const user = this.driftClient.getUser();
				this.simulateTxHistogram?.record(simResult.simTxDuration, {
					type: 'multiMakerFill',
					simError: simResult.simError !== null,
					...metricAttrFromUserAccount(
						user.userAccountPublicKey,
						user.getUserAccount()
					),
				});
				this.estTxCuHistogram?.record(simResult.cuEstimate, {
					type: 'multiMakerFill',
					simError: simResult.simError !== null,
					...metricAttrFromUserAccount(
						user.userAccountPublicKey,
						user.getUserAccount()
					),
				});

				return simResult;
			};

			let simResult = await buildTxWithMakerInfos(makerInfosToUse);
			let txAccounts = simResult.tx.message.getAccountKeys({
				addressLookupTableAccounts: [this.driftLutAccount!],
			}).length;
			let attempt = 0;
			while (txAccounts > MAX_ACCOUNTS_PER_TX && makerInfosToUse.length > 0) {
				logger.info(
					`(fillTxId: ${fillTxId} attempt ${attempt++}) Too many accounts, remove 1 and try again (had ${
						makerInfosToUse.length
					} maker and ${txAccounts} accounts)`
				);
				makerInfosToUse = makerInfosToUse.slice(0, makerInfosToUse.length - 1);
				simResult = await buildTxWithMakerInfos(makerInfosToUse);
				txAccounts = simResult.tx.message.getAccountKeys({
					addressLookupTableAccounts: [this.driftLutAccount!],
				}).length;
			}

			if (makerInfosToUse.length === 0) {
				logger.error(
					`No makerInfos left to use for multi maker spot node (fillTxId: ${fillTxId})`
				);
				return true;
			}

			logger.info(
				`tryFillMultiMakerSpotNodes estimated CUs: ${simResult.cuEstimate} (fillTxId: ${fillTxId})`
			);

			if (simResult.simError) {
				logger.error(
					`Error simulating multi maker spot node (fillTxId: ${fillTxId}): ${JSON.stringify(
						simResult.simError
					)}\nTaker slot: ${takerUserSlot}\nMaker slots: ${makerInfosToUse
						.map((m) => `  ${m.data.maker.toBase58()}: ${m.slot}`)
						.join('\n')}`
				);
				handleSimResultError(
					simResult,
					errorCodesToSuppress,
					`${this.name}: (fillTxId: ${fillTxId})`
				);
				if (simResult.simTxLogs) {
					const { exceededCUs } = await this.handleTransactionLogs(
						nodeToFill,
						simResult.simTxLogs
					);
					if (exceededCUs) {
						return false;
					}
				}
			} else {
				if (!this.dryRun) {
					if (this.hasEnoughSolToFill) {
						const lutAccounts: Array<AddressLookupTableAccount> = [];
						this.driftLutAccount && lutAccounts.push(this.driftLutAccount);
						this.driftSpotLutAccount &&
							lutAccounts.push(this.driftSpotLutAccount);

						this.sendFillTxAndParseLogs(
							fillTxId,
							nodeToFill,
							simResult.tx,
							buildForBundle,
							lutAccounts
						);
					} else {
						logger.info(
							`not sending tx because we don't have enough SOL to fill (fillTxId: ${fillTxId})`
						);
					}
				} else {
					logger.info(`dry run, not sending tx (fillTxId: ${fillTxId})`);
				}
			}
		} catch (e) {
			if (e instanceof Error) {
				logger.error(
					`Error filling multi maker spot node (fillTxId: ${fillTxId}): ${
						e.stack ? e.stack : e.message
					}`
				);
			}
		}

		return true;
	}

	/**
	 * It's difficult to estimate CU cost of multi maker ix, so we'll just send it in its own transaction.
	 * This will keep retrying with a smaller set of makers until it succeeds or runs out of makers.
	 * @param nodeToFill node with multiple makers
	 */
	private async tryFillMultiMakerSpotNode(
		fillTxId: number,
		nodeToFill: NodeToFill,
		buildForBundle: boolean,
		spotPrecision: BN
	) {
		let nodeWithMakerSet = nodeToFill;
		while (
			!(await this.fillMultiMakerSpotNodes(
				fillTxId,
				nodeWithMakerSet,
				buildForBundle,
				spotPrecision
			))
		) {
			const newMakerSet = nodeWithMakerSet.makerNodes
				.sort(() => 0.5 - Math.random())
				.slice(0, Math.ceil(nodeWithMakerSet.makerNodes.length / 2));
			nodeWithMakerSet = {
				node: nodeWithMakerSet.node,
				makerNodes: newMakerSet,
			};
			if (newMakerSet.length === 0) {
				logger.error(
					`No makers left to use for multi maker spot node (fillTxId: ${fillTxId})`
				);
				return;
			}
		}
	}

	private async tryFillSpotNode(
		nodeToFill: NodeToFill,
		fillTxId: number,
		buildForBundle: boolean,
		fallbackAskSource?: FallbackLiquiditySource,
		fallbackBidSource?: FallbackLiquiditySource
	) {
		const node = nodeToFill.node!;
		const order = node.order!;
		const spotMarket = this.driftClient.getSpotMarketAccount(
			order.marketIndex
		)!;
		const spotMarketPrecision = TEN.pow(new BN(spotMarket.decimals));

		if (nodeToFill.makerNodes.length > 1) {
			// do multi maker fills in a separate tx since they're larger
			return this.tryFillMultiMakerSpotNode(
				fillTxId,
				nodeToFill,
				buildForBundle,
				spotMarketPrecision
			);
		}

		const fallbackSource = isVariant(order.direction, 'short')
			? fallbackBidSource
			: fallbackAskSource;

		const {
			makerInfos,
			takerUser,
			takerUserPubKey,
			takerUserSlot,
			marketType,
		} = await this.getNodeFillInfo(nodeToFill);

		if (!isVariant(marketType, 'spot')) {
			throw new Error('expected spot market type');
		}

		const makerInfo = makerInfos.length > 0 ? makerInfos[0].data : undefined;
		let fulfillmentConfig:
			| SerumV3FulfillmentConfigAccount
			| PhoenixV1FulfillmentConfigAccount
			| undefined = undefined;
		if (makerInfo === undefined) {
			if (fallbackSource === 'serum') {
				fulfillmentConfig = this.serumFulfillmentConfigMap.get(
					nodeToFill.node.order!.marketIndex
				);
			} else if (fallbackSource === 'phoenix') {
				fulfillmentConfig = this.phoenixFulfillmentConfigMap.get(
					nodeToFill.node.order!.marketIndex
				);
			} else {
				logger.error(
					`makerInfo doesnt exist and unknown fallback source: ${fallbackSource} (fillTxId: ${fillTxId})`
				);
			}
		}

		logger.info(
			logMessageForNodeToFill(
				nodeToFill,
				takerUserPubKey,
				takerUserSlot,
				makerInfos,
				this.getMaxSlot(),
				`Filling spot node with ${nodeToFill.makerNodes.length} makers (fillTxId: ${fillTxId})`,
				spotMarketPrecision,
				fallbackSource as string
			)
		);

		const ixs = [
			ComputeBudgetProgram.setComputeUnitLimit({
				units: 1_400_000,
			}),
		];
		if (!buildForBundle) {
			const priorityFee = Math.floor(
				this.priorityFeeSubscriber.getCustomStrategyResult()
			);
			logger.info(`(fillTxId: ${fillTxId}) Using priority fee: ${priorityFee}`);
			ixs.push(
				ComputeBudgetProgram.setComputeUnitPrice({
					microLamports: priorityFee,
				})
			);
		}

		ixs.push(
			await this.driftClient.getFillSpotOrderIx(
				new PublicKey(takerUserPubKey),
				takerUser,
				nodeToFill.node.order,
				fulfillmentConfig,
				makerInfo
			)
		);

		if (this.revertOnFailure) {
			ixs.push(await this.driftClient.getRevertFillIx());
		}

		const lutAccounts: Array<AddressLookupTableAccount> = [];
		this.driftLutAccount && lutAccounts.push(this.driftLutAccount);
		this.driftSpotLutAccount && lutAccounts.push(this.driftSpotLutAccount);
		const simResult = await simulateAndGetTxWithCUs(
			ixs,
			this.driftClient.connection,
			this.driftClient.txSender,
			lutAccounts,
			[],
			this.driftClient.opts,
			SIM_CU_ESTIMATE_MULTIPLIER,
			this.simulateTxForCUEstimate,
			undefined,
			false
		);
		const user = this.driftClient.getUser();
		this.simulateTxHistogram?.record(simResult.simTxDuration, {
			type: 'spotFill',
			simError: simResult.simError !== null,
			...metricAttrFromUserAccount(
				user.userAccountPublicKey,
				user.getUserAccount()
			),
		});
		this.estTxCuHistogram?.record(simResult.cuEstimate, {
			type: 'spotFill',
			simError: simResult.simError !== null,
			...metricAttrFromUserAccount(
				user.userAccountPublicKey,
				user.getUserAccount()
			),
		});

		if (this.simulateTxForCUEstimate && simResult.simError) {
			logger.error(
				`simError: ${JSON.stringify(
					simResult.simError
				)} (fillTxId: ${fillTxId})`
			);
			handleSimResultError(
				simResult,
				errorCodesToSuppress,
				`${this.name}: (fillTxId: ${fillTxId})`
			);
			if (simResult.simTxLogs) {
				await this.handleTransactionLogs(nodeToFill, simResult.simTxLogs);
			}
		} else {
			if (this.dryRun) {
				logger.info(`dry run, not filling spot order (fillTxId: ${fillTxId})`);
			} else {
				if (this.hasEnoughSolToFill) {
					this.sendFillTxAndParseLogs(
						fillTxId,
						nodeToFill,
						simResult.tx,
						buildForBundle,
						lutAccounts
					);
				} else {
					logger.info(
						`not sending tx because we don't have enough SOL to fill (fillTxId: ${fillTxId})`
					);
				}
			}
		}
	}

	private filterTriggerableNodes(nodeToTrigger: NodeToTrigger): boolean {
		if (nodeToTrigger.node.haveTrigger) {
			return false;
		}

		const now = Date.now();
		const nodeToFillSignature = getNodeToTriggerSignature(nodeToTrigger);
		const timeStartedToTriggerNode =
			this.triggeringNodes.get(nodeToFillSignature);
		if (timeStartedToTriggerNode) {
			if (timeStartedToTriggerNode + TRIGGER_ORDER_COOLDOWN_MS > now) {
				return false;
			}
		}

		return true;
	}

	private async executeFillableSpotNodesForMarket(
		fillableNodes: Array<NodesToFillWithContext>,
		buildForBundle: boolean
	) {
		for (const nodesToFillWithContext of fillableNodes) {
			for (const nodeToFill of nodesToFillWithContext.nodesToFill) {
				await this.tryFillSpotNode(
					nodeToFill,
					this.fillTxId++,
					buildForBundle,
					nodesToFillWithContext.fallbackAskSource,
					nodesToFillWithContext.fallbackBidSource
				);
			}
		}
	}

	private async executeTriggerableSpotNodesForMarket(
		triggerableNodes: Array<NodeToTrigger>,
		buildForBundle: boolean
	) {
		for (const nodeToTrigger of triggerableNodes) {
			nodeToTrigger.node.haveTrigger = true;

			const nodeSignature = getNodeToTriggerSignature(nodeToTrigger);
			this.triggeringNodes.set(nodeSignature, Date.now());

			const user = await this.userMap!.mustGetWithSlot(
				nodeToTrigger.node.userAccount.toString(),
				this.driftClient.userAccountSubscriptionConfig
			);
			const userAccount = user.data.getUserAccount();

			const ixs = [];
			ixs.push(
				await this.driftClient.getTriggerOrderIx(
					new PublicKey(nodeToTrigger.node.userAccount),
					userAccount,
					nodeToTrigger.node.order
				)
			);

			if (this.revertOnFailure) {
				ixs.push(await this.driftClient.getRevertFillIx());
			}

			const simResult = await simulateAndGetTxWithCUs(
				ixs,
				this.driftClient.connection,
				this.driftClient.txSender,
				[this.driftLutAccount!],
				[],
				this.driftClient.opts,
				SIM_CU_ESTIMATE_MULTIPLIER,
				this.simulateTxForCUEstimate
			);
			const driftUser = this.driftClient.getUser();
			this.simulateTxHistogram?.record(simResult.simTxDuration, {
				type: 'trigger',
				simError: simResult.simError !== null,
				...metricAttrFromUserAccount(
					driftUser.userAccountPublicKey,
					driftUser.getUserAccount()
				),
			});
			this.estTxCuHistogram?.record(simResult.cuEstimate, {
				type: 'trigger',
				simError: simResult.simError !== null,
				...metricAttrFromUserAccount(
					driftUser.userAccountPublicKey,
					driftUser.getUserAccount()
				),
			});

			if (this.simulateTxForCUEstimate && simResult.simError) {
				handleSimResultError(
					simResult,
					errorCodesToSuppress,
					`${this.name}: (executeTriggerableSpotNodesForMarket)`
				);
				logger.error(
					`executeTriggerableSpotNodesForMarket simError: (simError: ${JSON.stringify(
						simResult.simError
					)})`
				);
			} else {
				if (!this.dryRun) {
					if (this.hasEnoughSolToFill) {
						// @ts-ignore;
						simResult.tx.sign([this.driftClient.wallet.payer]);
						const txSig = bs58.encode(simResult.tx.signatures[0]);
						this.registerTxSigToConfirm(
							txSig,
							Date.now(),
							undefined,
							-1,
							'trigger'
						);

						if (buildForBundle) {
							await this.sendTxThroughJito(simResult.tx, 'triggerOrder', txSig);
							this.removeTriggeringNodes(nodeToTrigger);
						} else if (this.canSendOutsideJito()) {
							this.driftClient
								.sendTransaction(simResult.tx)
								.then((txSig) => {
									logger.info(
										`Triggered user (account: ${nodeToTrigger.node.userAccount.toString()}, userSlot: ${
											user.slot
										}) order: ${nodeToTrigger.node.order.orderId.toString()}`
									);
									logger.info(`Tx: ${txSig}`);
								})
								.catch((error) => {
									nodeToTrigger.node.haveTrigger = false;

									const errorCode = getErrorCode(error);
									if (
										errorCode &&
										!errorCodesToSuppress.includes(errorCode) &&
										!(error as Error).message.includes(
											'Transaction was not confirmed'
										)
									) {
										const user = this.driftClient.getUser();
										this.txSimErrorCounter?.add(1, {
											errorCode: errorCode.toString(),
											...metricAttrFromUserAccount(
												user.userAccountPublicKey,
												user.getUserAccount()
											),
										});
										logger.error(
											`Error(${errorCode}) triggering order for user(account: ${nodeToTrigger.node.userAccount.toString()}) order: ${nodeToTrigger.node.order.orderId.toString()} `
										);
										logger.error(error);
										webhookMessage(
											`[${
												this.name
											}]: Error(${errorCode}) triggering order for user(account: ${nodeToTrigger.node.userAccount.toString()}) order: ${nodeToTrigger.node.order.orderId.toString()} \n${
												error.stack ? error.stack : error.message
											} `
										);
									}
								})
								.finally(() => {
									this.removeTriggeringNodes(nodeToTrigger);
								});
						}
					} else {
						logger.info(`Not enough SOL to fill, not triggering node`);
					}
				} else {
					logger.info(`dry run, not triggering node`);
				}
			}
		}

		const user = this.driftClient.getUser();
		this.attemptedTriggersCounter?.add(
			triggerableNodes.length,
			metricAttrFromUserAccount(
				user.userAccountPublicKey,
				user.getUserAccount()
			)
		);
	}

	private async trySpotFill() {
		const startTime = Date.now();
		let ran = false;

		try {
			// Check hasEnoughSolToFill before trying to fill, we do not want to fill if we don't have enough SOL
			if (!this.hasEnoughSolToFill) {
				logger.info(`Not enough SOL to fill, skipping periodic action`);
				await this.watchdogTimerMutex.runExclusive(async () => {
					this.watchdogTimerLastPatTime = Date.now();
				});
				return;
			}

			await tryAcquire(this.periodicTaskMutex).runExclusive(async () => {
				const user = this.driftClient.getUser();
				this.lastTryFillTimeGauge?.setLatestValue(
					Date.now(),
					metricAttrFromUserAccount(
						user.getUserAccountPublicKey(),
						user.getUserAccount()
					)
				);
				const dlob = this.dlobSubscriber!.getDLOB();

				this.pruneThrottledNode();

				// 1) get all fillable nodes
				const fillableNodes: Array<NodesToFillWithContext> = [];
				let triggerableNodes: Array<NodeToTrigger> = [];
				for (const market of this.driftClient.getSpotMarketAccounts()) {
					if (market.marketIndex === 0) {
						continue;
					}

					const { nodesToFill, nodesToTrigger } = this.getSpotNodesForMarket(
						market,
						dlob
					);
					fillableNodes.push(nodesToFill);
					triggerableNodes = triggerableNodes.concat(nodesToTrigger);
				}
				logger.debug(`spot fillableNodes ${fillableNodes.length}`);

				// filter out nodes that we know cannot be triggered (spot nodes will be filtered in executeFillableSpotNodesForMarket)
				const filteredTriggerableNodes = triggerableNodes.filter(
					this.filterTriggerableNodes.bind(this)
				);
				logger.debug(
					`filtered triggerable nodes from ${triggerableNodes.length} to ${filteredTriggerableNodes.length} `
				);

				const buildForBundle = this.shouldBuildForBundle();

				await Promise.all([
					this.executeFillableSpotNodesForMarket(fillableNodes, buildForBundle),
					this.executeTriggerableSpotNodesForMarket(
						filteredTriggerableNodes,
						buildForBundle
					),
				]);

				ran = true;
			});
		} catch (e) {
			if (e === E_ALREADY_LOCKED) {
				const user = this.driftClient.getUser();
				this.mutexBusyCounter!.add(
					1,
					metricAttrFromUserAccount(
						user.getUserAccountPublicKey(),
						user.getUserAccount()
					)
				);
			} else {
				logger.error('some other error:');
				console.error(e);
				if (e instanceof Error) {
					webhookMessage(
						`[${this.name}]: error trying to run main loop: \n${
							e.stack ? e.stack : e.message
						} `
					);
				}
			}
		} finally {
			if (ran) {
				const duration = Date.now() - startTime;
				const user = this.driftClient.getUser();
				if (this.tryFillDurationHistogram) {
					this.tryFillDurationHistogram!.record(
						duration,
						metricAttrFromUserAccount(
							user.getUserAccountPublicKey(),
							user.getUserAccount()
						)
					);
				}
				logger.debug(`trySpotFill done, took ${duration} ms`);

				await this.watchdogTimerMutex.runExclusive(async () => {
					this.watchdogTimerLastPatTime = Date.now();
				});
			}
		}
	}

	protected async rebalanceSpotFiller() {
		logger.info(`Rebalancing filler`);
		const fillerSolBalance = await this.driftClient.connection.getBalance(
			this.driftClient.authority
		);
		this.hasEnoughSolToFill = fillerSolBalance >= this.minGasBalanceToFill;

<<<<<<< HEAD
		this.hasEnoughSolToFill = fillerSolBalance >= this.minimumAmountToFill;

		if (this.jupiterClient !== undefined) {
			logger.info(`Swapping USDC for SOL to rebalance filler`);
			swapFillerHardEarnedUSDCForSOL(
				this.priorityFeeSubscriber,
				this.driftClient,
				this.jupiterClient,
				await this.getBlockhashForTx()
			).then(async () => {
				const fillerSolBalanceAfterSwap =
					await this.driftClient.connection.getBalance(
						this.driftClient.authority,
						'processed'
					);
				this.hasEnoughSolToFill =
					fillerSolBalanceAfterSwap >= this.minimumAmountToFill;
			});
		} else {
			this.hasEnoughSolToFill = true;
=======
		const fillerDriftAccountUsdcBalance = this.driftClient.getTokenAmount(0);
		const usdcSpotMarket = this.driftClient.getSpotMarketAccount(0);
		const normalizedFillerDriftAccountUsdcBalance =
			fillerDriftAccountUsdcBalance.divn(10 ** usdcSpotMarket!.decimals);
		const isUsdcAmountRebalanceable =
			normalizedFillerDriftAccountUsdcBalance.gte(
				this.rebalanceSettledPnlThreshold
			) || !this.hasEnoughSolToFill;

		logger.info(
			`SpotFiller has ${normalizedFillerDriftAccountUsdcBalance.toNumber()} USDC`
		);

		if (isUsdcAmountRebalanceable) {
			if (this.jupiterClient !== undefined) {
				logger.info(`Swapping USDC for SOL to rebalance filler`);
				swapFillerHardEarnedUSDCForSOL(
					this.priorityFeeSubscriber,
					this.driftClient,
					this.jupiterClient,
					await this.getBlockhashForTx()
				).then(async () => {
					const fillerSolBalanceAfterSwap =
						await this.driftClient.connection.getBalance(
							this.driftClient.authority,
							'processed'
						);
					this.hasEnoughSolToFill =
						fillerSolBalanceAfterSwap >= this.minGasBalanceToFill;
				});
			} else {
				throw new Error(
					'Jupiter client not initialized but trying to rebalance'
				);
			}
>>>>>>> e49ea979
		}
	}
}<|MERGE_RESOLUTION|>--- conflicted
+++ resolved
@@ -2472,28 +2472,6 @@
 		);
 		this.hasEnoughSolToFill = fillerSolBalance >= this.minGasBalanceToFill;
 
-<<<<<<< HEAD
-		this.hasEnoughSolToFill = fillerSolBalance >= this.minimumAmountToFill;
-
-		if (this.jupiterClient !== undefined) {
-			logger.info(`Swapping USDC for SOL to rebalance filler`);
-			swapFillerHardEarnedUSDCForSOL(
-				this.priorityFeeSubscriber,
-				this.driftClient,
-				this.jupiterClient,
-				await this.getBlockhashForTx()
-			).then(async () => {
-				const fillerSolBalanceAfterSwap =
-					await this.driftClient.connection.getBalance(
-						this.driftClient.authority,
-						'processed'
-					);
-				this.hasEnoughSolToFill =
-					fillerSolBalanceAfterSwap >= this.minimumAmountToFill;
-			});
-		} else {
-			this.hasEnoughSolToFill = true;
-=======
 		const fillerDriftAccountUsdcBalance = this.driftClient.getTokenAmount(0);
 		const usdcSpotMarket = this.driftClient.getSpotMarketAccount(0);
 		const normalizedFillerDriftAccountUsdcBalance =
@@ -2529,7 +2507,6 @@
 					'Jupiter client not initialized but trying to rebalance'
 				);
 			}
->>>>>>> e49ea979
 		}
 	}
 }