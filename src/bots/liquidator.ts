import {
	BN,
	convertToNumber,
	DriftClient,
	User,
	isVariant,
	BASE_PRECISION,
	PRICE_PRECISION,
	QUOTE_PRECISION,
	PerpPosition,
	UserMap,
	ZERO,
	getTokenAmount,
	SpotPosition,
	PerpMarketAccount,
	SpotMarketAccount,
	QUOTE_SPOT_MARKET_INDEX,
	calculateClaimablePnl,
	calculateMarketAvailablePNL,
	SerumFulfillmentConfigMap,
	initialize,
	DriftEnv,
	getMarketOrderParams,
	findDirectionToClose,
	getSignedTokenAmount,
	standardizeBaseAssetAmount,
	TEN_THOUSAND,
	PositionDirection,
	isUserBankrupt,
	Route,
	JupiterClient,
	MarketType,
	SwapMode,
	SwapReduceOnly,
	getVariant,
	OraclePriceData,
	UserAccount,
	OptionalOrderParams,
	TEN,
} from '@drift-labs/sdk';

import { PrometheusExporter } from '@opentelemetry/exporter-prometheus';
import {
	ExplicitBucketHistogramAggregation,
	InstrumentType,
	MeterProvider,
	View,
} from '@opentelemetry/sdk-metrics-base';
import {
	Meter,
	ObservableGauge,
	BatchObservableResult,
	Histogram,
} from '@opentelemetry/api-metrics';

import { logger } from '../logger';
import { Bot, TwapExecutionProgress } from '../types';
import { RuntimeSpec, metricAttrFromUserAccount } from '../metrics';
import { webhookMessage } from '../webhook';
import { getErrorCode } from '../error';
import { LiquidatorConfig } from '../config';
import {
	getPerpMarketTierNumber,
	perpTierIsAsSafeAs,
} from '@drift-labs/sdk/lib/math/tiers';

const errorCodesToSuppress = [
	6004, // Error Number: 6004. Error Message: Sufficient collateral.
];

const LIQUIDATE_THROTTLE_BACKOFF = 5000; // the time to wait before trying to liquidate a throttled user again

function calculateSpotTokenAmountToLiquidate(
	driftClient: DriftClient,
	liquidatorUser: User,
	liquidateePosition: SpotPosition,
	MAX_POSITION_TAKEOVER_PCT_OF_COLLATERAL: BN,
	MAX_POSITION_TAKEOVER_PCT_OF_COLLATERAL_DENOM: BN
): BN {
	const spotMarket = driftClient.getSpotMarketAccount(
		liquidateePosition.marketIndex
	);
	if (!spotMarket) {
		logger.error(`No spot market found for ${liquidateePosition.marketIndex}`);
		return ZERO;
	}

	const tokenPrecision = new BN(10 ** spotMarket.decimals);

	const oraclePrice = driftClient.getOracleDataForSpotMarket(
		liquidateePosition.marketIndex
	).price;
	const collateralToSpend = liquidatorUser
		.getFreeCollateral()
		.mul(PRICE_PRECISION)
		.mul(MAX_POSITION_TAKEOVER_PCT_OF_COLLATERAL)
		.mul(tokenPrecision);
	const maxSpendTokenAmountToLiquidate = collateralToSpend.div(
		oraclePrice
			.mul(QUOTE_PRECISION)
			.mul(MAX_POSITION_TAKEOVER_PCT_OF_COLLATERAL_DENOM)
	);

	const liquidateeTokenAmount = getTokenAmount(
		liquidateePosition.scaledBalance,
		spotMarket,
		liquidateePosition.balanceType
	);

	if (maxSpendTokenAmountToLiquidate.gt(liquidateeTokenAmount)) {
		return liquidateeTokenAmount;
	} else {
		return maxSpendTokenAmountToLiquidate;
	}
}

function findBestSpotPosition(
	driftClient: DriftClient,
	liquidateeUser: User,
	liquidatorUser: User,
	spotPositions: SpotPosition[],
	isBorrow: boolean,
	positionTakerOverPctNumerator: BN,
	positionTakerOverPctDenominator: BN,
	minDepositToLiq: Map<number, number>
): {
	bestIndex: number;
	bestAmount: BN;
	indexWithMaxAssets: number;
	indexWithOpenOrders: number;
} {
	let bestIndex = -1;
	let bestAmount = ZERO;
	let currentAstWeight = 0;
	let currentLibWeight = Number.MAX_VALUE;
	let indexWithMaxAssets = -1;
	let maxAssets = new BN(-1);
	let indexWithOpenOrders = -1;

	for (const position of spotPositions) {
		if (position.scaledBalance.eq(ZERO)) {
			continue;
		}

		// Skip any position that is less than the configured minimum amount
		// for the specific market
		const minAmount = new BN(minDepositToLiq.get(position.marketIndex)) ?? ZERO;
		logger.debug(
			`liqPerpPnl: Min liquidation for market ${position.marketIndex} is ${minAmount}`
		);
		if (position.scaledBalance.abs().ltn(minAmount)) {
			logger.debug(
				`liqPerpPnl: Amount ${position.scaledBalance} below ${minAmount} liquidation threshold`
			);
			continue;
		}

		const market = driftClient.getSpotMarketAccount(position.marketIndex);
		if (!market) {
			logger.error(`No spot market found for ${position.marketIndex}`);
			continue;
		}

		if (position.openOrders > 0) {
			indexWithOpenOrders = position.marketIndex;
		}

		const totalAssetValue = liquidateeUser.getSpotMarketAssetValue(
			position.marketIndex,
			'Maintenance',
			true,
			undefined,
			undefined
		);
		if (totalAssetValue.abs().gt(maxAssets)) {
			maxAssets = totalAssetValue.abs();
			indexWithMaxAssets = position.marketIndex;
		}

		if (
			(isBorrow && isVariant(position.balanceType, 'deposit')) ||
			(!isBorrow && isVariant(position.balanceType, 'borrow'))
		) {
			continue;
		}

		const spotMarket = driftClient.getSpotMarketAccount(position.marketIndex);
		if (!spotMarket) {
			logger.error(`No spot market found for ${position.marketIndex}`);
			continue;
		}
		const tokenAmount = calculateSpotTokenAmountToLiquidate(
			driftClient,
			liquidatorUser,
			position,
			positionTakerOverPctNumerator,
			positionTakerOverPctDenominator
		);

		if (isBorrow) {
			if (spotMarket.maintenanceLiabilityWeight < currentLibWeight) {
				bestAmount = tokenAmount;
				bestIndex = position.marketIndex;
				currentAstWeight = spotMarket.maintenanceAssetWeight;
				currentLibWeight = spotMarket.maintenanceLiabilityWeight;
			}
		} else {
			if (spotMarket.maintenanceAssetWeight > currentAstWeight) {
				bestAmount = tokenAmount;
				bestIndex = position.marketIndex;
				currentAstWeight = spotMarket.maintenanceAssetWeight;
				currentLibWeight = spotMarket.maintenanceLiabilityWeight;
			}
		}
	}

	return {
		bestIndex,
		bestAmount,
		indexWithMaxAssets: indexWithMaxAssets,
		indexWithOpenOrders,
	};
}

enum METRIC_TYPES {
	total_leverage = 'total_leverage',
	total_collateral = 'total_collateral',
	free_collateral = 'free_collateral',
	perp_posiiton_value = 'perp_position_value',
	perp_posiiton_base = 'perp_position_base',
	perp_posiiton_quote = 'perp_position_quote',
	initial_margin_requirement = 'initial_margin_requirement',
	maintenance_margin_requirement = 'maintenance_margin_requirement',
	initial_margin = 'initial_margin',
	maintenance_margin = 'maintenance_margin',
	unrealized_pnl = 'unrealized_pnl',
	unrealized_funding_pnl = 'unrealized_funding_pnl',
	sdk_call_duration_histogram = 'sdk_call_duration_histogram',
	runtime_specs = 'runtime_specs',
	user_map_user_account_keys = 'user_map_user_account_keys',
}

/**
 * LiquidatorBot implements a simple liquidation bot for the Drift V2 Protocol. Liquidations work by taking over
 * a portion of the endangered account's position, so collateral is required in order to run this bot. The bot
 * will spend at most MAX_POSITION_TAKEOVER_PCT_OF_COLLATERAL of its free collateral on any endangered account.
 *
 */
export class LiquidatorBot implements Bot {
	public readonly name: string;
	public readonly dryRun: boolean;
	public readonly defaultIntervalMs: number = 5000;

	private metricsInitialized = false;
	private metricsPort?: number;
	private meter?: Meter;
	private exporter?: PrometheusExporter;
	private throttledUsers = new Map<string, number>();
	private disableAutoDerisking: boolean;
	private liquidatorConfig: LiquidatorConfig;

	// metrics
	private runtimeSpecsGauge?: ObservableGauge;
	private totalLeverage?: ObservableGauge;
	private totalCollateral?: ObservableGauge;
	private freeCollateral?: ObservableGauge;
	private perpPositionValue?: ObservableGauge;
	private perpPositionBase?: ObservableGauge;
	private perpPositionQuote?: ObservableGauge;
	private initialMarginRequirement?: ObservableGauge;
	private maintenanceMarginRequirement?: ObservableGauge;
	private unrealizedPnL?: ObservableGauge;
	private unrealizedFundingPnL?: ObservableGauge;
	private sdkCallDurationHistogram?: Histogram;
	private userMapUserAccountKeysGauge?: ObservableGauge;

	private driftClient: DriftClient;
	private perpMarketIndicies: number[];
	private spotMarketIndicies: number[];
	private activeSubAccountId: number;
	private allSubaccounts: Set<number>;
	private perpMarketToSubaccount: Map<number, number>;
	private spotMarketToSubaccount: Map<number, number>;
	private intervalIds: Array<NodeJS.Timer> = [];
	private userMap?: UserMap;
	private deriskMutex = new Uint8Array(new SharedArrayBuffer(1));
	private runtimeSpecs: RuntimeSpec;
	private serumFulfillmentConfigMap: SerumFulfillmentConfigMap;
<<<<<<< HEAD
	private jupiterClient?: JupiterClient;
	private twapExecutionProgresses?: Map<string, TwapExecutionProgress>; // key: this.getTwapProgressKey, value: TwapExecutionProgress
=======
	private jupiterClient: JupiterClient;
	private twapExecutionProgresses: Map<string, TwapExecutionProgress>; // key: this.getTwapProgressKey, value: TwapExecutionProgress
	private minDepositToLiq: Map<number, number>;
	private excludedAccounts: Set<string>;
>>>>>>> 323ddd20

	/**
	 * Max percentage of collateral to spend on liquidating a single position.
	 */
	private MAX_POSITION_TAKEOVER_PCT_OF_COLLATERAL = new BN(50);
	private MAX_POSITION_TAKEOVER_PCT_OF_COLLATERAL_DENOM = new BN(100);

	private watchdogTimerLastPatTime = Date.now();

	constructor(
		driftClient: DriftClient,
		runtimeSpec: RuntimeSpec,
		config: LiquidatorConfig,
		defaultSubaccountId: number
	) {
		this.liquidatorConfig = config;
		this.name = config.botId;
		this.dryRun = config.dryRun;
		this.driftClient = driftClient;
		this.runtimeSpecs = runtimeSpec;
		this.serumFulfillmentConfigMap = new SerumFulfillmentConfigMap(
			this.driftClient
		);

		this.metricsPort = config.metricsPort;
		if (this.metricsPort) {
			this.initializeMetrics();
		}

		if (!config.disableAutoDerisking) {
			this.disableAutoDerisking = false;
		} else {
			this.disableAutoDerisking = config.disableAutoDerisking;
		}
		logger.info(
			`${this.name} disableAutoDerisking: ${this.disableAutoDerisking}`
		);

		this.allSubaccounts = new Set<number>();
		this.allSubaccounts.add(defaultSubaccountId);
		this.activeSubAccountId = defaultSubaccountId;
		this.perpMarketToSubaccount = new Map<number, number>();
		this.spotMarketToSubaccount = new Map<number, number>();

		const allPerpMarkets = this.driftClient.getPerpMarketAccounts().map((m) => {
			return m.marketIndex;
		});
		if (
			config.perpSubAccountConfig &&
			Object.keys(config.perpSubAccountConfig).length != 0
		) {
			logger.info('Loading perp markets to watch from perpSubAccountConfig');
			for (const subAccount of Object.keys(config.perpSubAccountConfig)) {
<<<<<<< HEAD
				for (const market of config.perpSubAccountConfig[
					parseInt(subAccount)
				]) {
=======
				const marketsForAccount =
					config.perpSubAccountConfig[subAccount] || allPerpMarkets;
				for (const market of marketsForAccount) {
>>>>>>> 323ddd20
					this.perpMarketToSubaccount.set(market, parseInt(subAccount));
					this.allSubaccounts.add(parseInt(subAccount));
				}
			}
			this.perpMarketIndicies = Object.values(
				config.perpSubAccountConfig
			).flat();
		} else {
			logger.info('Loading perp markets to watch from perpMarketIndicies');
			this.perpMarketIndicies = config.perpMarketIndicies || [];
			if (!this.perpMarketIndicies || this.perpMarketIndicies.length === 0) {
				this.perpMarketIndicies = allPerpMarkets;
			}
			for (const market of this.perpMarketIndicies) {
				this.perpMarketToSubaccount.set(market, this.activeSubAccountId);
			}
		}
		logger.info(`${this.name} perpMarketIndicies: ${this.perpMarketIndicies}`);
		console.log('this.perpMarketToSubaccount:');
		console.log(this.perpMarketToSubaccount);

		const allSpotMarkets = this.driftClient.getSpotMarketAccounts().map((m) => {
			return m.marketIndex;
		});
		if (config.spotSubAccountConfig) {
			logger.info('Loading spot markets to watch from spotSubAccountConfig');
			for (const subAccount of Object.keys(config.spotSubAccountConfig)) {
<<<<<<< HEAD
				for (const market of config.spotSubAccountConfig[
					parseInt(subAccount)
				]) {
=======
				const marketsForAccount =
					config.spotSubAccountConfig[subAccount] || allSpotMarkets;
				for (const market of marketsForAccount) {
>>>>>>> 323ddd20
					this.spotMarketToSubaccount.set(market, parseInt(subAccount));
					this.allSubaccounts.add(parseInt(subAccount));
				}
			}
			this.spotMarketIndicies = Object.values(
				config.spotSubAccountConfig
			).flat();
		} else {
			logger.info('Loading spot markets to watch from spotMarketIndicies');
			this.spotMarketIndicies = config.spotMarketIndicies || [];
			if (!this.spotMarketIndicies || this.spotMarketIndicies.length === 0) {
				this.spotMarketIndicies = allSpotMarkets;
			}
			for (const market of this.spotMarketIndicies) {
				this.spotMarketToSubaccount.set(market, this.activeSubAccountId);
			}
		}

		logger.info(`${this.name} spotMarketIndicies: ${this.spotMarketIndicies}`);
		console.log('this.spotMarketToSubaccount:');
		console.log(this.spotMarketToSubaccount);

		this.minDepositToLiq = new Map<number, number>();
		if (config.minDepositToLiq != null) {
			// We might get the keys parsed as strings
			for (const [k, v] of Object.entries(config.minDepositToLiq)) {
				this.minDepositToLiq.set(Number.parseInt(k), v);
			}
		}

		// Load a list of accounts that we will *not* bother trying to liquidate
		// For whatever reason, this value is being parsed as an array even though
		// it is declared as a set, so if we merely assign it, then we'd end up
		// with a compile error later saying `has is not a function`.
		this.excludedAccounts = new Set<string>(config.excludedAccounts);
		logger.info(`Liquidator disregarding accounts: ${config.excludedAccounts}`);

		// ensure driftClient has all subaccounts tracked and subscribed
		for (const subaccount of this.allSubaccounts) {
			if (!this.driftClient.hasUser(subaccount)) {
				this.driftClient.addUser(subaccount).then((subscribed) => {
					logger.info(
						`Added subaccount ${subaccount} to driftClient since it was missing (subscribed: ${subscribed}))`
					);
				});
			}
		}

		if (this.useTwap()) {
			const nowSec = Math.floor(Date.now() / 1000);
			this.twapExecutionProgresses = new Map<string, TwapExecutionProgress>();
			for (const marketIndex of this.perpMarketIndicies) {
				const subaccount = this.perpMarketToSubaccount.get(marketIndex);
				this.twapExecutionProgresses.set(
					this.getTwapProgressKey(
						MarketType.PERP,
						subaccount || this.activeSubAccountId,
						marketIndex
					),
					new TwapExecutionProgress({
						currentPosition: new BN(0),
						targetPosition: new BN(0), // target positions to close
						overallDurationSec: this.liquidatorConfig.twapDurationSec!,
						startTimeSec: nowSec,
					})
				);
			}

			for (const marketIndex of this.spotMarketIndicies) {
				const subaccount = this.spotMarketToSubaccount.get(marketIndex);
				this.twapExecutionProgresses.set(
					this.getTwapProgressKey(
						MarketType.SPOT,
						subaccount || this.activeSubAccountId,
						marketIndex
					),
					new TwapExecutionProgress({
						currentPosition: new BN(0),
						targetPosition: new BN(0), // target positions to close
						overallDurationSec: this.liquidatorConfig.twapDurationSec!,
						startTimeSec: nowSec,
					})
				);
			}
		}

		// jupiter only works with mainnet
		if (config.useJupiter && this.runtimeSpecs.driftEnv === 'mainnet-beta') {
			this.jupiterClient = new JupiterClient({
				connection: this.driftClient.connection,
			});
		}
	}

	private useTwap() {
		return (
			this.liquidatorConfig.deriskAlgo === 'twap' &&
			this.liquidatorConfig.twapDurationSec !== undefined
		);
	}

	private getTwapProgressKey(
		marketType: MarketType,
		subaccountId: number,
		marketIndex: number
	): string {
		return `${getVariant(marketType)}-${subaccountId}-${marketIndex}`;
	}

	public async init() {
		logger.info(`${this.name} initing`);
		this.userMap = new UserMap(
			this.driftClient,
			this.driftClient.userAccountSubscriptionConfig,
			false
		);
		await this.userMap.subscribe();

		const config = initialize({ env: this.runtimeSpecs.driftEnv as DriftEnv });
		for (const spotMarketConfig of config.SPOT_MARKETS) {
			if (spotMarketConfig.serumMarket) {
				// set up fulfillment config
				await this.serumFulfillmentConfigMap.add(
					spotMarketConfig.marketIndex,
					spotMarketConfig.serumMarket
				);
			}
		}

		await webhookMessage(`[${this.name}]: started`);
	}

	public async reset() {
		for (const intervalId of this.intervalIds) {
			clearInterval(intervalId as NodeJS.Timeout);
		}
		this.intervalIds = [];

		await this.userMap!.unsubscribe();
	}

	public async startIntervalLoop(intervalMs: number): Promise<void> {
		this.tryLiquidateStart();
		const intervalId = setInterval(
			this.tryLiquidateStart.bind(this),
			intervalMs
		);
		this.intervalIds.push(intervalId);

		if (!this.disableAutoDerisking) {
			const deRiskIntervalId = setInterval(
				this.derisk.bind(this),
				3.3 * intervalMs
			); // try to make it not overlap with the normal liquidation loop
			this.intervalIds.push(deRiskIntervalId);
		}

		logger.info(`${this.name} Bot started!`);

		const freeCollateral = this.driftClient.getUser().getFreeCollateral();
		logger.info(
			`${this.name} free collateral: $${convertToNumber(
				freeCollateral,
				QUOTE_PRECISION
			)}, spending at most ${
				(this.MAX_POSITION_TAKEOVER_PCT_OF_COLLATERAL.toNumber() /
					this.MAX_POSITION_TAKEOVER_PCT_OF_COLLATERAL_DENOM.toNumber()) *
				100.0
			}% per liquidation`
		);
	}

	public async healthCheck(): Promise<boolean> {
		let healthy = false;

		// check if we've ran the main loop recently
		healthy =
			this.watchdogTimerLastPatTime > Date.now() - 2 * this.defaultIntervalMs;

		if (!healthy) {
			logger.error(
				`Bot ${this.name} is unhealthy, last pat time: ${
					this.watchdogTimerLastPatTime - Date.now()
				}ms ago`
			);
		}

		return healthy;
	}

	private calculateOrderLimitPrice(
		oracle: OraclePriceData,
		direction: PositionDirection
	): BN {
		const slippageBN = new BN(this.liquidatorConfig.maxSlippagePct! * 10000);
		if (isVariant(direction, 'long')) {
			return oracle.price.mul(new BN(10000).add(slippageBN)).div(new BN(10000));
		} else {
			return oracle.price.mul(new BN(10000).sub(slippageBN)).div(new BN(10000));
		}
	}

	private async driftSpotTrade(
		orderDirection: PositionDirection,
		marketIndex: number,
		tokenAmount: BN,
		limitPrice: BN
	) {
		const subaccountIdStart = this.driftClient.activeSubAccountId;
		const start = Date.now();
		try {
			const position = this.driftClient.getSpotPosition(marketIndex);
			if (!position) {
				return;
			}
			const positionNetOpenOrders = tokenAmount.gt(ZERO)
				? tokenAmount.add(position.openAsks)
				: tokenAmount.add(position.openBids);

			const spotMarket = this.driftClient.getSpotMarketAccount(marketIndex)!;
			const standardizedTokenAmount = standardizeBaseAssetAmount(
				positionNetOpenOrders,
				spotMarket.orderStepSize
			);

			// check if open orders already net out with current position before placing new order
			if (standardizedTokenAmount.eq(ZERO)) {
				logger.info(
					`Skipping drift spot trade, would have traded 0. ${tokenAmount.toString()} -> ${positionNetOpenOrders.toString()}-> ${standardizedTokenAmount.toString()}`
				);
				return;
			}

			const tx = await this.driftClient.placeSpotOrder(
				getMarketOrderParams({
					marketIndex: marketIndex,
					direction: orderDirection,
					baseAssetAmount: standardizedTokenAmount,
					reduceOnly: true,
					price: limitPrice,
				})
			);
			logger.info(
				`closed spot position for market ${marketIndex.toString()} on drift (subaccount ${subaccountIdStart}): ${tx} `
			);
		} catch (e) {
			logger.error(
				`Error trying to close spot position for market ${marketIndex}, subaccount start ${subaccountIdStart}, active subaccount now: ${this.driftClient.activeSubAccountId}`
			);
			console.error(e);
			if (e instanceof Error) {
				webhookMessage(
					`[${
						this.name
					}]: :x: error trying to close spot position on market ${marketIndex} \n:${
						e.stack ? e.stack : e.message
					} `
				);
			}
		} finally {
			this.sdkCallDurationHistogram!.record(Date.now() - start, {
				method: 'placeSpotOrderDrift',
			});
		}
	}

	private async jupiterSpotSwap(
		orderDirection: PositionDirection,
		spotMarketIndex: number,
		standardizedTokenAmount: BN,
		route: Route,
		slippageBps: number,
		slippageDenom: number
	) {
		let outMarketIndex: number;
		let inMarketIndex: number;
		let jupSwapMode: SwapMode;
		let jupReduceOnly: SwapReduceOnly;
		let amountIn = standardizedTokenAmount;
		if (isVariant(orderDirection, 'long')) {
			// sell USDC, buy spotMarketIndex
			inMarketIndex = 0;
			outMarketIndex = spotMarketIndex;
			jupSwapMode = 'ExactOut';
			jupReduceOnly = SwapReduceOnly.Out;

			// drift takes input token as amount, so we calculate the max that we're
			// willing to spend (which is max slippage from the oracle price).
			const oracle =
				this.driftClient.getOracleDataForSpotMarket(spotMarketIndex);
			const outMarket = this.driftClient.getSpotMarketAccount(outMarketIndex);
			const inMarket = this.driftClient.getSpotMarketAccount(inMarketIndex);
			const outMarketPrecision = TEN.pow(outMarket!.decimals);
			const inMarketPrecision = TEN.pow(new BN(inMarket!.decimals));
			amountIn = standardizedTokenAmount
				.mul(oracle.price)
				.mul(inMarketPrecision)
				.div(outMarketPrecision)
				.div(PRICE_PRECISION);

			// allow spend up to slippageBps over oracle price
			const slippageBpsBN = new BN(slippageBps);
			const slippageDenomBN = new BN(slippageDenom);
			amountIn = amountIn
				.mul(slippageBpsBN.add(slippageDenomBN))
				.div(slippageDenomBN);
		} else {
			// sell spotMarketIndex, buy USDC
			inMarketIndex = spotMarketIndex;
			outMarketIndex = 0;
			jupSwapMode = 'ExactIn';
			jupReduceOnly = SwapReduceOnly.In;
		}

		logger.info(
			`Jupiter swap: ${getVariant(
				orderDirection
			)}: stdTokenAmount: ${standardizedTokenAmount.toString()} -> amountIn: ${amountIn.toString()}, inMarket: ${inMarketIndex}, outMarket: ${outMarketIndex}, jupReduceOnly: ${getVariant(
				jupReduceOnly
			)}, jupSwapMode: ${jupSwapMode}`
		);

		const start = Date.now();
		const subaccountIdStart = this.driftClient.activeSubAccountId;
		try {
			const tx = await this.driftClient.swap({
				jupiterClient: this.jupiterClient!,
				outMarketIndex,
				inMarketIndex,
				amount: amountIn,
				swapMode: jupSwapMode,
				route,
				reduceOnly: jupReduceOnly,
				slippageBps,
			});
			logger.info(
				`closed spot position for market ${spotMarketIndex.toString()} on subaccount ${subaccountIdStart}: ${tx} `
			);
		} catch (e) {
			logger.error(
				`Error trying to ${getVariant(
					orderDirection
				)} spot position for market ${spotMarketIndex} on jupiter, subaccount start ${subaccountIdStart}, active subaccount now: ${
					this.driftClient.activeSubAccountId
				}`
			);
			console.error(e);
			if (e instanceof Error) {
				webhookMessage(
					`[${this.name}]: :x: error trying to ${getVariant(
						orderDirection
					)} spot position on market on jupiter ${spotMarketIndex} \n:${
						e.stack ? e.stack : e.message
					} `
				);
			}
		} finally {
			this.sdkCallDurationHistogram!.record(Date.now() - start, {
				method: 'driftClientSwap',
			});
		}
	}

	private getOrderParamsForPerpDerisk(
		subaccountId: number,
		position: PerpPosition
	): OptionalOrderParams | undefined {
		const nowSec = Math.floor(Date.now() / 1000);

		let baseAssetAmount: BN;
		if (this.useTwap()) {
			let twapProgress = this.twapExecutionProgresses!.get(
				this.getTwapProgressKey(
					MarketType.PERP,
					subaccountId,
					position.marketIndex
				)
			);
			if (!twapProgress) {
				twapProgress = new TwapExecutionProgress({
					currentPosition: new BN(0),
					targetPosition: new BN(0), // target positions to close
					overallDurationSec: this.liquidatorConfig.twapDurationSec!,
					startTimeSec: nowSec,
				});
				this.twapExecutionProgresses!.set(
					this.getTwapProgressKey(
						MarketType.PERP,
						subaccountId,
						position.marketIndex
					),
					twapProgress
				);
			}
			twapProgress.updateProgress(position.baseAssetAmount, nowSec);
			baseAssetAmount = twapProgress.getExecutionSlice(nowSec);
			twapProgress.updateExecution(nowSec);
			logger.info(
				`twap progress for PERP subaccount ${subaccountId} for market ${
					position.marketIndex
				}, tradeSize: ${baseAssetAmount.toString()}, amountRemaining: ${twapProgress
					.getAmountRemaining()
					.toString()}`
			);
		} else {
			baseAssetAmount = position.baseAssetAmount;
		}

		const positionPlusOpenOrders = baseAssetAmount.gt(ZERO)
			? baseAssetAmount.add(position.openAsks)
			: baseAssetAmount.add(position.openBids);

		// check if open orders already net out with current position before placing new order
		if (baseAssetAmount.gt(ZERO) && positionPlusOpenOrders.lte(ZERO)) {
			logger.info(
				`position already netted out on subaccount ${subaccountId} for market ${position.marketIndex}, skipping`
			);
			return undefined;
		}

		if (baseAssetAmount.lt(ZERO) && positionPlusOpenOrders.gte(ZERO)) {
			logger.info(
				`position already netted out on subaccount ${subaccountId} for market ${position.marketIndex}, skipping`
			);
			return undefined;
		}

		baseAssetAmount = standardizeBaseAssetAmount(
			baseAssetAmount,
			this.driftClient.getPerpMarketAccount(position.marketIndex)!.amm
				.orderStepSize
		);

		if (baseAssetAmount.eq(ZERO)) {
			return undefined;
		}

		const oracle = this.driftClient.getOracleDataForPerpMarket(
			position.marketIndex
		);
		const direction = findDirectionToClose(position);
		const limitPrice = this.calculateOrderLimitPrice(oracle, direction);

		return getMarketOrderParams({
			direction,
			baseAssetAmount,
			reduceOnly: true,
			marketIndex: position.marketIndex,
			price: limitPrice,
		});
	}

	private async deriskPerpPositions(userAccount: UserAccount) {
		for (const position of userAccount.perpPositions) {
			const perpMarket = this.driftClient.getPerpMarketAccount(
				position.marketIndex
			)!;
			if (position.baseAssetAmount.abs().lt(perpMarket.amm.minOrderSize)) {
				continue;
			}

			if (!position.baseAssetAmount.isZero()) {
				const orderParams = this.getOrderParamsForPerpDerisk(
					userAccount.subAccountId,
					position
				);
				if (orderParams === undefined) {
					continue;
				}
				const start = Date.now();
				this.driftClient
					.placePerpOrder(orderParams)
					.then((tx) => {
						logger.info(
							`placePerpOrder on market ${position.marketIndex.toString()}: ${tx} `
						);
					})
					.catch((e) => {
						logger.error(e);
						logger.error(
							`Error trying to close perp position for market ${position.marketIndex}`
						);
						webhookMessage(
							`[${this.name}]: :x: error in placePerpOrder\n:${
								e.stack ? e.stack : e.message
							} `
						);
					})
					.then(() => {
						this.sdkCallDurationHistogram!.record(Date.now() - start, {
							method: 'placePerpOrder',
						});
					});
			} else if (position.quoteAssetAmount.lt(ZERO)) {
				const start = Date.now();
				const userAccountPubkey =
					await this.driftClient.getUserAccountPublicKey();
				logger.info(
					`Settling negative perp pnl for ${userAccountPubkey.toBase58()} on market ${
						position.marketIndex
					}`
				);
				this.driftClient
					.settlePNL(userAccountPubkey, userAccount, position.marketIndex)
					.then((tx) => {
						logger.info(
							`settling negative perp pnl on market ${position.marketIndex.toString()}: ${tx} `
						);
					})
					.catch((e) => {
						logger.error(e);
						logger.error(
							`Error trying to settle negative perp pnl for market ${position.marketIndex}`
						);
						webhookMessage(
							`[${this.name}]: :x: error in settlePNL for negative pnl\n:${
								e.stack ? e.stack : e.message
							} `
						);
					})
					.finally(() => {
						this.sdkCallDurationHistogram!.record(Date.now() - start, {
							method: 'settlePNL',
						});
					});
			} else if (position.quoteAssetAmount.gt(ZERO)) {
				const availablePnl = calculateMarketAvailablePNL(
					this.driftClient.getPerpMarketAccount(position.marketIndex)!,
					this.driftClient.getQuoteSpotMarketAccount()
				);

				if (availablePnl.gt(ZERO)) {
					const start = Date.now();
					const userAccountPubkey =
						await this.driftClient.getUserAccountPublicKey();
					logger.info(
						`Settling positive perp pnl for ${userAccountPubkey.toBase58()} on market ${
							position.marketIndex
						}`
					);
					this.driftClient
						.settlePNL(userAccountPubkey, userAccount, position.marketIndex)
						.then((tx) => {
							logger.info(
								`settling positive perp pnl on market ${position.marketIndex.toString()}: ${tx} `
							);
						})
						.catch((e) => {
							logger.error(e);
							logger.error(
								`Error trying to settle positive perp pnl for market ${position.marketIndex}`
							);
							webhookMessage(
								`[${this.name}]: :x: error in settlePNL for positive pnl\n:${
									e.stack ? e.stack : e.message
								} `
							);
						})
						.finally(() => {
							this.sdkCallDurationHistogram!.record(Date.now() - start, {
								method: "'settlePNL",
							});
						});
				}
			}
		}
	}

	private async determineBestSpotSwapRoute(
		spotMarketIndex: number,
		orderDirection: PositionDirection,
		baseAmountIn: BN
	): Promise<Route | undefined> {
		if (!this.jupiterClient) {
			return undefined;
		}
		const oraclePriceData =
			this.driftClient.getOracleDataForSpotMarket(spotMarketIndex);
		const dlob = await this.userMap!.getDLOB(oraclePriceData.slot.toNumber());
		if (!dlob) {
			logger.error('failed to load DLOB');
		}

		let dlobFillQuoteAmount: BN | undefined;
		if (dlob) {
			dlobFillQuoteAmount = dlob.estimateFillWithExactBaseAmount({
				marketIndex: spotMarketIndex,
				marketType: MarketType.SPOT,
				baseAmount: baseAmountIn,
				orderDirection,
				slot: oraclePriceData.slot.toNumber(),
				oraclePriceData,
			});
		}

		let outMarket: SpotMarketAccount | undefined;
		let inMarket: SpotMarketAccount | undefined;
		let jupSwapMode: SwapMode;
		if (isVariant(orderDirection, 'long')) {
			// sell USDC, buy spotMarketIndex
			inMarket = this.driftClient.getSpotMarketAccount(0);
			outMarket = this.driftClient.getSpotMarketAccount(spotMarketIndex);
			jupSwapMode = 'ExactOut';
		} else {
			// sell spotMarketIndex, buy USDC
			inMarket = this.driftClient.getSpotMarketAccount(spotMarketIndex);
			outMarket = this.driftClient.getSpotMarketAccount(0);
			jupSwapMode = 'ExactIn';
		}

		if (!inMarket || !outMarket) {
			logger.error('failed to get spot markets');
			return undefined;
		}

		let jupiterRoutes = await this.jupiterClient.getRoutes({
			inputMint: inMarket.mint,
			outputMint: outMarket.mint,
			amount: baseAmountIn.abs(),
			swapMode: jupSwapMode,
		});

		console.log('routes');
		console.log(JSON.stringify(jupiterRoutes, null, 2));

		// fills containing Openbook will be too big, filter them out
		jupiterRoutes = jupiterRoutes.filter((route: Route) =>
			route.marketInfos.every(
				(marketInfo) => !marketInfo.label.includes('Openbook')
			)
		);

		if (jupiterRoutes.length === 0) {
			logger.info(`Found no jupiter route`);
			return undefined;
		}

		const bestRoute = jupiterRoutes[0];
		logger.info(`Found jupiter route: ${JSON.stringify(bestRoute)}`);
		if (isVariant(orderDirection, 'long')) {
			// buying spotMarketIndex, want min in
			const jupAmountIn = new BN(bestRoute.inAmount);
			if (
				dlobFillQuoteAmount.gt(ZERO) &&
				dlobFillQuoteAmount?.lt(jupAmountIn)
			) {
				logger.info(
					`Want long, dlob fill amount ${dlobFillQuoteAmount} < jup amount in ${jupAmountIn}, dont trade on jup`
				);
				return undefined;
			} else {
				return bestRoute;
			}
		} else {
			// selling spotMarketIndex, want max out
			const jupAmountOut = new BN(bestRoute.outAmount);
			if (dlobFillQuoteAmount?.gt(jupAmountOut)) {
				logger.info(
					`Want short , dlob fill amount ${dlobFillQuoteAmount} > jup amount out ${jupAmountOut}, dont trade on jup`
				);
				return undefined;
			} else {
				return bestRoute;
			}
		}
	}

	private getOrderParamsForSpotDerisk(
		subaccountId: number,
		position: SpotPosition
	):
		| { tokenAmount: BN; limitPrice: BN; direction: PositionDirection }
		| undefined {
		const spotMarket = this.driftClient.getSpotMarketAccount(
			position.marketIndex
		);
		if (!spotMarket) {
			logger.error(
				`failed to get spot market account for market ${position.marketIndex}`
			);
			return undefined;
		}

		const nowSec = Math.floor(Date.now() / 1000);
		let tokenAmount = getSignedTokenAmount(
			getTokenAmount(position.scaledBalance, spotMarket, position.balanceType),
			position.balanceType
		);

		if (tokenAmount.abs().lt(spotMarket.minOrderSize)) {
			return undefined;
		}

		if (this.useTwap()) {
			let twapProgress = this.twapExecutionProgresses!.get(
				this.getTwapProgressKey(
					MarketType.SPOT,
					subaccountId,
					position.marketIndex
				)
			);
			if (!twapProgress) {
				twapProgress = new TwapExecutionProgress({
					currentPosition: new BN(0),
					targetPosition: new BN(0), // target positions to close
					overallDurationSec: this.liquidatorConfig.twapDurationSec!,
					startTimeSec: nowSec,
				});
				this.twapExecutionProgresses!.set(
					this.getTwapProgressKey(
						MarketType.SPOT,
						subaccountId,
						position.marketIndex
					),
					twapProgress
				);
			}
			twapProgress.updateProgress(tokenAmount, nowSec);
			tokenAmount = twapProgress.getExecutionSlice(nowSec);
			twapProgress.updateExecution(nowSec);
			logger.info(
				`twap progress for SPOT subaccount ${subaccountId} for market ${
					position.marketIndex
				}, tradeSize: ${tokenAmount.toString()}, amountRemaining: ${twapProgress
					.getAmountRemaining()
					.toString()}`
			);
		}

		let direction: PositionDirection = PositionDirection.LONG;
		if (isVariant(position.balanceType, 'deposit')) {
			direction = PositionDirection.SHORT;
		}

		const oracle = this.driftClient.getOracleDataForSpotMarket(
			position.marketIndex
		);
		const limitPrice = this.calculateOrderLimitPrice(oracle, direction);

		return {
			tokenAmount,
			limitPrice,
			direction,
		};
	}

	private async deriskSpotPositions(userAccount: UserAccount) {
		for (const position of userAccount.spotPositions) {
			if (position.scaledBalance.eq(ZERO) || position.marketIndex === 0) {
				continue;
			}

			const orderParams = this.getOrderParamsForSpotDerisk(
				userAccount.subAccountId,
				position
			);
			if (orderParams === undefined) {
				continue;
			}

			const slippageDenom = 10000;
			const slippageBps = this.liquidatorConfig.maxSlippagePct! * slippageDenom;
			const jupRoute = await this.determineBestSpotSwapRoute(
				position.marketIndex,
				orderParams.direction,
				orderParams.tokenAmount
			);
			if (!jupRoute) {
				await this.driftSpotTrade(
					orderParams.direction,
					position.marketIndex,
					orderParams.tokenAmount,
					orderParams.limitPrice
				);
			} else {
				await this.jupiterSpotSwap(
					orderParams.direction,
					position.marketIndex,
					orderParams.tokenAmount,
					jupRoute,
					slippageBps,
					slippageDenom
				);
			}
		}
	}

	private async deriskForSubaccount(subaccountId: number) {
		this.driftClient.switchActiveUser(subaccountId);
		const userAccount = this.driftClient.getUserAccount();
		if (!userAccount) {
			logger.error('failed to get user account');
			return;
		}
		if (userAccount.subAccountId !== subaccountId) {
			logger.error('failed to switch user account');
			return;
		}

		// need to await, otherwise driftClient.activeUserAccount will get rugged on next iter
		await this.deriskPerpPositions(userAccount);
		await this.deriskSpotPositions(userAccount);
	}

	/**
	 * attempts to acquire the mutex for derisking. If it is already acquired, it returns false
	 */
	private acquireMutex(): boolean {
		return Atomics.compareExchange(this.deriskMutex, 0, 0, 1) === 0;
	}

	/**
	 * releases the mutex.
	 * Warning: this should only be called after acquireMutex() returns true
	 */
	private releaseMutex() {
		Atomics.store(this.deriskMutex, 0, 0);
	}

	/**
	 * attempts to close out any open positions on this account. It starts by cancelling any open orders
	 */
	private async derisk() {
		if (!this.acquireMutex()) {
			return;
		}

		try {
			for (const subAccountId of this.allSubaccounts) {
				await this.deriskForSubaccount(subAccountId);
			}
		} finally {
			this.releaseMutex();
		}
	}

	private calculateBaseAmountToLiquidate(
		liquidatorUser: User,
		liquidateePosition: PerpPosition
	): BN {
		const oraclePrice = this.driftClient.getOracleDataForPerpMarket(
			liquidateePosition.marketIndex
		).price;
		const collateralToSpend = liquidatorUser
			.getFreeCollateral()
			.mul(PRICE_PRECISION)
			.mul(this.MAX_POSITION_TAKEOVER_PCT_OF_COLLATERAL)
			.mul(BASE_PRECISION);
		const baseAssetAmountToLiquidate = collateralToSpend.div(
			oraclePrice
				.mul(QUOTE_PRECISION)
				.mul(this.MAX_POSITION_TAKEOVER_PCT_OF_COLLATERAL_DENOM)
		);

		if (
			baseAssetAmountToLiquidate.gt(liquidateePosition.baseAssetAmount.abs())
		) {
			return liquidateePosition.baseAssetAmount.abs();
		} else {
			return baseAssetAmountToLiquidate;
		}
	}

	/**
	 * Find the user perp position with the largest loss, resolve bankruptcy on this market.
	 *
	 * @param chUserToCheck
	 * @returns
	 */
	private findPerpBankruptingMarkets(chUserToCheck: User): Array<number> {
		const bankruptMarketIndices: Array<number> = [];

		for (const market of this.driftClient.getPerpMarketAccounts()) {
			const position = chUserToCheck.getPerpPosition(market.marketIndex);
			if (!position || position.quoteAssetAmount.gte(ZERO)) {
				// invalid position to liquidate
				continue;
			}
			bankruptMarketIndices.push(position.marketIndex);
		}

		return bankruptMarketIndices;
	}

	/**
	 * Find the user spot position with the largest loss, resolve bankruptcy on this market.
	 *
	 * @param chUserToCheck
	 * @returns
	 */
	private findSpotBankruptingMarkets(chUserToCheck: User): Array<number> {
		const bankruptMarketIndices: Array<number> = [];

		for (const market of this.driftClient.getSpotMarketAccounts()) {
			const position = chUserToCheck.getSpotPosition(market.marketIndex);
			if (!position) {
				continue;
			}
			if (!isVariant(position.balanceType, 'borrow')) {
				// not possible to resolve non-borrow markets
				continue;
			}
			if (position.scaledBalance.lte(ZERO)) {
				// invalid borrow
				continue;
			}
			bankruptMarketIndices.push(position.marketIndex);
		}

		return bankruptMarketIndices;
	}

	private async tryResolveBankruptUser(user: User) {
		const userAcc = user.getUserAccount();
		const userKey = user.getUserAccountPublicKey();

		// find out whether the user is perp-bankrupt or spot-bankrupt
		const bankruptPerpMarkets = this.findPerpBankruptingMarkets(user);
		const bankruptSpotMarkets = this.findSpotBankruptingMarkets(user);

		logger.info(
			`User ${userKey.toBase58()} is bankrupt in perpMarkets: ${bankruptPerpMarkets} and spotMarkets: ${bankruptSpotMarkets} `
		);

		// resolve bankrupt markets
		for (const perpIdx of bankruptPerpMarkets) {
			logger.info(
				`Resolving perp market for userAcc: ${userKey.toBase58()}, marketIndex: ${perpIdx} `
			);
			webhookMessage(
				`[${
					this.name
				}]: Resolving perp market for userAcc: ${userKey.toBase58()}, marketIndex: ${perpIdx} `
			);
			const start = Date.now();
			this.driftClient
				.resolvePerpBankruptcy(userKey, userAcc, perpIdx)
				.then((tx) => {
					logger.info(
						`Resolved perp bankruptcy for userAcc: ${userKey.toBase58()}, marketIndex: ${perpIdx}: ${tx} `
					);
					webhookMessage(
						`[${
							this.name
						}]: Resolved perp market for userAcc: ${userKey.toBase58()}, marketIndex: ${perpIdx}: ${tx} `
					);
				})
				.catch((e) => {
					logger.error(e);
					logger.error(
						`Error resolvePerpBankruptcy for ${userKey.toBase58()}, auth: ${userAcc.authority.toBase58()} `
					);
					webhookMessage(
						`[${
							this.name
						}]: :x: Error resolvePerpBankruptcy for ${userKey.toBase58()}, auth: ${userAcc.authority.toBase58()} \n:${
							e.stack ? e.stack : e.message
						} `
					);
				})
				.finally(() => {
					this.sdkCallDurationHistogram!.record(Date.now() - start, {
						method: 'resolvePerpBankruptcy',
					});
				});
		}

		for (const spotIdx of bankruptSpotMarkets) {
			logger.info(
				`Resolving spot market for userAcc: ${userKey.toBase58()}, marketIndex: ${spotIdx} `
			);
			webhookMessage(
				`[${
					this.name
				}]: Resolving spot market for userAcc: ${userKey.toBase58()}, marketIndex: ${spotIdx} `
			);
			const start = Date.now();
			this.driftClient
				.resolveSpotBankruptcy(userKey, userAcc, spotIdx)
				.then((tx) => {
					logger.info(
						`Resolved spot market for userAcc: ${userKey.toBase58()}, marketIndex: ${spotIdx}: ${tx} `
					);
					webhookMessage(
						`[${
							this.name
						}]: Resolved spot market for userAcc: ${userKey.toBase58()}, marketIndex: ${spotIdx}: ${tx} `
					);
				})
				.catch((e) => {
					logger.error(e);
					logger.error(
						`Error resolveSpotpBankruptcy for ${userKey.toBase58()}, auth: ${userAcc.authority.toBase58()} `
					);
					webhookMessage(
						`[${
							this.name
						}]: :x: Error resolveSpotBankruptcy for ${userKey.toBase58()}, auth: ${userAcc.authority.toBase58()}: \n${
							e.stack ? e.stack : e.message
						} `
					);
				})
				.finally(() => {
					this.sdkCallDurationHistogram!.record(Date.now() - start, {
						method: 'resolveSpotBankruptcy',
					});
				});
		}
	}

	private liqBorrow(
		depositMarketIndextoLiq: number,
		borrowMarketIndextoLiq: number,
		borrowAmountToLiq: BN,
		user: User
	) {
		logger.debug(
			`liqBorrow: ${user.userAccountPublicKey.toBase58()} value ${borrowAmountToLiq}`
		);

		if (!this.spotMarketIndicies.includes(borrowMarketIndextoLiq)) {
			logger.info(
				`Skipping liquidateSpot call for ${user.userAccountPublicKey.toBase58()} because borrowMarketIndextoLiq(${borrowMarketIndextoLiq}) is not in spotMarketIndicies`
			);
			return;
		}

		const subAccountToUse = this.spotMarketToSubaccount.get(
			borrowMarketIndextoLiq
		);
		if (subAccountToUse === undefined) {
			logger.info(
				`skipping liquidateSpot call for ${user.userAccountPublicKey.toBase58()} because it is not in subaccounts`
			);
			return;
		}
		logger.info(
			`Switching to subaccount ${subAccountToUse} for spot market ${borrowMarketIndextoLiq}`
		);
		this.driftClient.switchActiveUser(subAccountToUse);

		const start = Date.now();
		this.driftClient
			.liquidateSpot(
				user.userAccountPublicKey,
				user.getUserAccount(),
				depositMarketIndextoLiq,
				borrowMarketIndextoLiq,
				borrowAmountToLiq
			)
			.then((tx) => {
				logger.info(
					`liquidateSpot user = ${user.userAccountPublicKey.toString()}
(deposit_index = ${depositMarketIndextoLiq} for borrow_index = ${borrowMarketIndextoLiq}
								maxBorrowAmount = ${borrowAmountToLiq.toString()})
tx: ${tx} `
				);
				webhookMessage(
					`[${
						this.name
					}]: liquidateSpot user = ${user.userAccountPublicKey.toString()}
(deposit_index = ${depositMarketIndextoLiq} for borrow_index = ${borrowMarketIndextoLiq}
								maxBorrowAmount = ${borrowAmountToLiq.toString()})
tx: ${tx} `
				);
			})
			.catch((e) => {
				logger.error(
					`Error in liquidateSpot for userAccount ${user.userAccountPublicKey.toBase58()} on market ${depositMarketIndextoLiq} for borrow index: ${borrowMarketIndextoLiq} `
				);
				logger.error(e);
				const errorCode = getErrorCode(e);

				if (errorCode && !errorCodesToSuppress.includes(errorCode)) {
					webhookMessage(
						`[${
							this.name
						}]: :x: Error in liquidateSpot for userAccount ${user.userAccountPublicKey.toBase58()} on market ${depositMarketIndextoLiq} for borrow index: ${borrowMarketIndextoLiq}: \n${
							e.logs ? (e.logs as Array<string>).join('\n') : ''
						} \n${e.stack ? e.stack : e.message} `
					);
				} else {
					this.throttledUsers.set(
						user.userAccountPublicKey.toBase58(),
						Date.now()
					);
				}
			})
			.finally(() => {
				this.sdkCallDurationHistogram!.record(Date.now() - start, {
					method: 'liquidateSpot',
				});
			});
	}

	private async liqPerpPnl(
		user: User,
		perpMarketAccount: PerpMarketAccount,
		usdcAccount: SpotMarketAccount,
		liquidateePosition: PerpPosition,
		depositMarketIndextoLiq: number,
		depositAmountToLiq: BN,
		borrowMarketIndextoLiq: number,
		borrowAmountToLiq: BN
	) {
		logger.debug(
			`liqPerpPnl: ${user.userAccountPublicKey.toBase58()} deposit: ${depositAmountToLiq.toString()}, from ${depositMarketIndextoLiq} borrow: ${borrowAmountToLiq.toString()} from ${borrowMarketIndextoLiq}`
		);

		if (liquidateePosition.quoteAssetAmount.gt(ZERO)) {
			const claimablePnl = calculateClaimablePnl(
				perpMarketAccount,
				usdcAccount,
				liquidateePosition,
				this.driftClient.getOracleDataForPerpMarket(
					liquidateePosition.marketIndex
				)
			);

			if (claimablePnl.gt(ZERO) && borrowMarketIndextoLiq === -1) {
				this.driftClient
					.settlePNL(
						user.userAccountPublicKey,
						user.getUserAccount(),
						liquidateePosition.marketIndex
					)
					.then((tx) => {
						logger.info(
							`settled positive pnl for ${user.userAccountPublicKey.toBase58()} for market ${
								liquidateePosition.marketIndex
							}: ${tx} `
						);
						webhookMessage(
							`[${
								this.name
							}]: settled positive pnl for ${user.userAccountPublicKey.toBase58()} for market ${
								liquidateePosition.marketIndex
							}: ${tx} `
						);
					})
					.catch((e) => {
						logger.error(e);
						logger.error(
							`Error settling positive pnl for ${user.userAccountPublicKey.toBase58()} for market ${
								liquidateePosition.marketIndex
							}`
						);
						webhookMessage(
							`[${
								this.name
							}]: :x: Error settling positive pnl for ${user.userAccountPublicKey.toBase58()} for market ${
								liquidateePosition.marketIndex
							}: \n${e.stack ? e.stack : e.message} `
						);
					});
				return;
			}

			let frac = new BN(100000000);
			if (claimablePnl.gt(ZERO)) {
				frac = BN.max(
					liquidateePosition.quoteAssetAmount.div(claimablePnl),
					new BN(1)
				);
			}

			if (frac.lt(new BN(100000000))) {
				if (!this.spotMarketIndicies.includes(borrowMarketIndextoLiq)) {
					logger.info(
						`skipping liquidateBorrowForPerpPnl of ${user.userAccountPublicKey.toBase58()} on market ${borrowMarketIndextoLiq} because it is not in spotMarketIndices`
					);
					return;
				} else {
					const subAccountToUse = this.spotMarketToSubaccount.get(
						borrowMarketIndextoLiq
					);
					logger.info(
						`Switching to subaccount ${subAccountToUse} for spot market ${borrowMarketIndextoLiq}`
					);
					this.driftClient.switchActiveUser(
						subAccountToUse || this.activeSubAccountId
					);
				}
				const start = Date.now();
				this.driftClient
					.liquidateBorrowForPerpPnl(
						user.userAccountPublicKey,
						user.getUserAccount(),
						liquidateePosition.marketIndex,
						borrowMarketIndextoLiq,
						borrowAmountToLiq.div(frac)
					)
					.then((tx) => {
						logger.info(
							`liquidateBorrowForPerpPnl for userAccount ${user.userAccountPublicKey.toBase58()} on market ${
								liquidateePosition.marketIndex
							} tx: ${tx} `
						);
						webhookMessage(
							`[${
								this.name
							}]: liquidateBorrowForPerpPnl for userAccount ${user.userAccountPublicKey.toBase58()} on market ${
								liquidateePosition.marketIndex
							} tx: ${tx} `
						);
					})
					.catch((e) => {
						logger.error(
							`Error in liquidateBorrowForPerpPnl for userAccount ${user.userAccountPublicKey.toBase58()} on market ${
								liquidateePosition.marketIndex
							} `
						);
						logger.error(e);
						const errorCode = getErrorCode(e);
						if (errorCode && !errorCodesToSuppress.includes(errorCode)) {
							webhookMessage(
								`[${
									this.name
								}]: :x: error in liquidateBorrowForPerpPnl for ${user.userAccountPublicKey.toBase58()} on market ${
									liquidateePosition.marketIndex
								}: \n${e.logs ? (e.logs as Array<string>).join('\n') : ''} \n${
									e.stack ? e.stack : e.message
								} `
							);
						} else {
							this.throttledUsers.set(
								user.userAccountPublicKey.toBase58(),
								Date.now()
							);
						}
					})
					.finally(() => {
						this.sdkCallDurationHistogram!.record(Date.now() - start, {
							method: 'liquidateBorrowForPerpPnl',
						});
					});
			} else {
				logger.info(
					`claimablePnl = ${claimablePnl.toString()} << liquidateePosition.quoteAssetAmount=${liquidateePosition.quoteAssetAmount.toString()} `
				);
				logger.info(`skipping liquidateBorrowForPerpPnl`);
			}
		} else {
			const start = Date.now();

			const { perpTier: safestPerpTier, spotTier: safestSpotTier } =
				user.getSafestTiers();
			const perpTier = getPerpMarketTierNumber(perpMarketAccount);
			if (!perpTierIsAsSafeAs(perpTier, safestPerpTier, safestSpotTier)) {
				logger.info(
					`skipping liquidatePerpPnlForDeposit of ${user.userAccountPublicKey.toBase58()} on spot market ${depositMarketIndextoLiq} because there is a safer perp/spot tier. perp tier ${perpTier} safestPerpTier ${safestPerpTier} safestSpotTier ${safestSpotTier}`
				);
				return;
			}

			if (!this.spotMarketIndicies.includes(depositMarketIndextoLiq)) {
				logger.info(
					`skipping liquidatePerpPnlForDeposit of ${user.userAccountPublicKey.toBase58()} on spot market ${depositMarketIndextoLiq} because it is not in spotMarketIndices`
				);
				return;
			}

			if (!this.perpMarketIndicies.includes(liquidateePosition.marketIndex)) {
				logger.info(
					`skipping liquidatePerpPnlForDeposit of ${user.userAccountPublicKey.toBase58()} on perp market ${
						liquidateePosition.marketIndex
					} because it is not in perpMarketIndices`
				);
				return;
			}

			const subAccountToUse = this.perpMarketToSubaccount.get(
				liquidateePosition.marketIndex
			);
			if (subAccountToUse === undefined) {
				logger.info(
					`skipping liquidatePerpPnlForDeposit of ${user.userAccountPublicKey.toBase58()} on perp market ${
						liquidateePosition.marketIndex
					} because it is not in perpMarketIndices`
				);
				return;
			}
			logger.info(
				`Switching to subaccount ${subAccountToUse} for perp market ${liquidateePosition.marketIndex}`
			);
			this.driftClient.switchActiveUser(subAccountToUse);

			this.driftClient
				.liquidatePerpPnlForDeposit(
					user.userAccountPublicKey,
					user.getUserAccount(),
					liquidateePosition.marketIndex,
					depositMarketIndextoLiq,
					depositAmountToLiq
				)
				.then((tx) => {
					logger.info(
						`did liquidatePerpPnlForDeposit for ${user.userAccountPublicKey.toBase58()} on market ${
							liquidateePosition.marketIndex
						} tx: ${tx} `
					);
					webhookMessage(
						`[${
							this.name
						}]: liquidatePerpPnlForDeposit for ${user.userAccountPublicKey.toBase58()} on market ${
							liquidateePosition.marketIndex
						} tx: ${tx} `
					);
				})
				.catch((e) => {
					console.error(e);
					logger.error('Error in liquidatePerpPnlForDeposit');
					const errorCode = getErrorCode(e);
					if (errorCode && !errorCodesToSuppress.includes(errorCode)) {
						webhookMessage(
							`[${
								this.name
							}]: :x: error in liquidatePerpPnlForDeposit for userAccount ${user.userAccountPublicKey.toBase58()} on market ${
								liquidateePosition.marketIndex
							}: \n${e.logs ? (e.logs as Array<string>).join('\n') : ''} \n${
								e.stack ? e.stack : e.message
							} `
						);
					} else {
						this.throttledUsers.set(
							user.userAccountPublicKey.toBase58(),
							Date.now()
						);
					}
				})
				.finally(() => {
					this.sdkCallDurationHistogram!.record(Date.now() - start, {
						method: 'liquidatePerpPnlForDeposit',
					});
				});
		}
	}

	private async tryLiquidate(): Promise<boolean> {
		let ran = false;
		const usersCanBeLiquidated = new Array<{
			user: User;
			userKey: string;
			marginRequirement: BN;
			canBeLiquidated: boolean;
		}>();
		for (const user of this.userMap!.values()) {
			const { canBeLiquidated, marginRequirement } = user.canBeLiquidated();
			if (canBeLiquidated || user.isBeingLiquidated()) {
				const userKey = user.userAccountPublicKey.toBase58();
				if (this.excludedAccounts.has(userKey)) {
					// Debug log precisely because the intent is to avoid noise
					logger.debug(
						`Skipping liquidation for ${userKey} due to configuration`
					);
				} else {
					usersCanBeLiquidated.push({
						user,
						userKey,
						marginRequirement,
						canBeLiquidated,
					});
				}
			}
		}

		// sort the usersCanBeLiquidated by marginRequirement, largest to smallest
		usersCanBeLiquidated.sort((a, b) => {
			return b.marginRequirement.gt(a.marginRequirement) ? 1 : -1;
		});

		for (const { user, userKey, canBeLiquidated } of usersCanBeLiquidated) {
			const userAcc = user.getUserAccount();
			const auth = userAcc.authority.toBase58();

			if (isUserBankrupt(user) || user.isBankrupt()) {
				await this.tryResolveBankruptUser(user);
			} else if (canBeLiquidated) {
				const lastAttempt = this.throttledUsers.get(userKey);
				if (lastAttempt) {
					const now = Date.now();
					if (lastAttempt + LIQUIDATE_THROTTLE_BACKOFF > now) {
						logger.warn(
							`skipping user(throttled, retry in ${
								lastAttempt + LIQUIDATE_THROTTLE_BACKOFF - now
							}ms) ${auth}: ${userKey} `
						);
						continue;
					} else {
						this.throttledUsers.delete(userKey);
					}
				}

				logger.info(`liquidating auth: ${auth}, userAccount: ${userKey}...`);
				webhookMessage(
					`[${this.name}]: liquidating auth: ${auth}: userAccount: ${userKey} ...`
				);

				const liquidatorUser = this.driftClient.getUser();
				const liquidateeUserAccount = user.getUserAccount();

				// most attractive spot market liq
				const {
					bestIndex: depositMarketIndextoLiq,
					bestAmount: depositAmountToLiq,
					indexWithMaxAssets,
					indexWithOpenOrders,
				} = findBestSpotPosition(
					this.driftClient,
					user,
					liquidatorUser,
					liquidateeUserAccount.spotPositions,
					false,
					this.MAX_POSITION_TAKEOVER_PCT_OF_COLLATERAL,
					this.MAX_POSITION_TAKEOVER_PCT_OF_COLLATERAL_DENOM,
					this.minDepositToLiq
				);

				const {
					bestIndex: borrowMarketIndextoLiq,
					bestAmount: borrowAmountToLiq,
				} = findBestSpotPosition(
					this.driftClient,
					user,
					liquidatorUser,
					liquidateeUserAccount.spotPositions,
					true,
					this.MAX_POSITION_TAKEOVER_PCT_OF_COLLATERAL,
					this.MAX_POSITION_TAKEOVER_PCT_OF_COLLATERAL_DENOM,
					this.minDepositToLiq
				);

				let liquidateeHasSpotPos = false;
				if (borrowMarketIndextoLiq != -1 && depositMarketIndextoLiq != -1) {
					liquidateeHasSpotPos = true;
					this.liqBorrow(
						depositMarketIndextoLiq,
						borrowMarketIndextoLiq,
						borrowAmountToLiq,
						user
					);
				}

				const usdcMarket = this.driftClient.getSpotMarketAccount(
					QUOTE_SPOT_MARKET_INDEX
				);
				if (!usdcMarket) {
					logger.error(`no usdcMarket for ${QUOTE_SPOT_MARKET_INDEX}`);
					continue;
				}

				// less attractive, perp / perp pnl liquidations
				let liquidateeHasPerpPos = false;
				let liquidateeHasUnsettledPerpPnl = false;
				let liquidateeHasLpPos = false;
				let liquidateePerpHasOpenOrders = false;
				let liquidateePerpIndexWithOpenOrders = -1;
				for (const liquidateePosition of user.getActivePerpPositions()) {
					if (liquidateePosition.openOrders > 0) {
						liquidateePerpHasOpenOrders = true;
						liquidateePerpIndexWithOpenOrders = liquidateePosition.marketIndex;
					}

					liquidateeHasUnsettledPerpPnl =
						liquidateePosition.baseAssetAmount.isZero() &&
						!liquidateePosition.quoteAssetAmount.isZero();
					liquidateeHasPerpPos =
						!liquidateePosition.baseAssetAmount.isZero() ||
						!liquidateePosition.quoteAssetAmount.isZero();
					liquidateeHasLpPos = !liquidateePosition.lpShares.isZero();

					if (liquidateeHasUnsettledPerpPnl) {
						const perpMarket = this.driftClient.getPerpMarketAccount(
							liquidateePosition.marketIndex
						);
						if (!perpMarket) {
							logger.error(
								`no perpMarket for ${liquidateePosition.marketIndex}`
							);
							continue;
						}
						await this.liqPerpPnl(
							user,
							perpMarket,
							usdcMarket,
							liquidateePosition,
							depositMarketIndextoLiq,
							depositAmountToLiq,
							borrowMarketIndextoLiq,
							borrowAmountToLiq
						);
					}

					const baseAmountToLiquidate = this.calculateBaseAmountToLiquidate(
						liquidatorUser,
						user.getPerpPositionWithLPSettle(
							liquidateePosition.marketIndex,
							liquidateePosition
						)[0]
					);

					if (baseAmountToLiquidate.gt(ZERO)) {
						if (this.dryRun) {
							logger.warn('--dry run flag enabled - not sending liquidate tx');
							continue;
						}

						if (
							!this.perpMarketIndicies.includes(liquidateePosition.marketIndex)
						) {
							logger.info(
								`Skipping liquidatePerp call for ${user.userAccountPublicKey.toBase58()} because marketIndex(${
									liquidateePosition.marketIndex
								}) is not in perpMarketIndicies`
							);
							continue;
						} else {
							const subAccountToUse = this.perpMarketToSubaccount.get(
								liquidateePosition.marketIndex
							);
							if (subAccountToUse === undefined) {
								logger.info(
									`skipping liquidatePerp call for ${user.userAccountPublicKey.toBase58()} because it is not in subaccounts`
								);
								continue;
							}
							logger.info(
								`Switching to subaccount ${subAccountToUse} for perp market ${liquidateePosition.marketIndex}`
							);
							this.driftClient.switchActiveUser(subAccountToUse);
						}

						const start = Date.now();
						this.driftClient
							.liquidatePerp(
								user.userAccountPublicKey,
								user.getUserAccount(),
								liquidateePosition.marketIndex,
								baseAmountToLiquidate,
								undefined,
								{ computeUnits: 2_000_000 }
							)
							.then((tx) => {
								logger.info(`liquidatePerp tx: ${tx} `);
								webhookMessage(
									`[${
										this.name
									}]: liquidatePerp for ${user.userAccountPublicKey.toBase58()} on market ${
										liquidateePosition.marketIndex
									} tx: ${tx} `
								);
							})
							.catch((e) => {
								logger.error(
									`Error liquidating auth: ${auth}, user: ${userKey} on market ${liquidateePosition.marketIndex} `
								);
								console.error(e);
								webhookMessage(
									`[${
										this.name
									}]: :x: Error liquidating auth: ${auth}, user: ${userKey} on market ${
										liquidateePosition.marketIndex
									} \n${e.logs ? (e.logs as Array<string>).join('\n') : ''} \n${
										e.stack || e
									} `
								);
							})
							.finally(() => {
								this.sdkCallDurationHistogram!.record(Date.now() - start, {
									method: 'liquidatePerp',
								});
							});
					}

					if (liquidateeHasLpPos) {
						logger.info(
							`liquidatePerp ${auth}-${user.userAccountPublicKey.toBase58()} on market ${
								liquidateePosition.marketIndex
							} has lp shares but no perp pos, trying to clear it:`
						);
						this.driftClient
							.liquidatePerp(
								user.userAccountPublicKey,
								user.getUserAccount(),
								liquidateePosition.marketIndex,
								ZERO,
								undefined,
								{ computeUnits: 2_000_000 }
							)
							.then((tx) => {
								logger.info(
									`liquidatePerp (no perp pos) ${auth}-${user.userAccountPublicKey.toBase58()} tx: ${tx} `
								);
							})
							.catch((e) => {
								logger.error(
									`Error liquidating auth: ${auth}, user: ${userKey} on market ${liquidateePosition.marketIndex}\n${e}`
								);
							});
					}
				}

				if (!liquidateeHasSpotPos && !liquidateeHasPerpPos) {
					logger.info(
						`${auth}-${user.userAccountPublicKey.toBase58()} can be liquidated but has no positions`
					);
					if (liquidateePerpHasOpenOrders) {
						logger.info(
							`${auth}-${user.userAccountPublicKey.toBase58()} liquidatePerp with open orders in ${liquidateePerpIndexWithOpenOrders}`
						);
						this.throttledUsers.set(
							user.userAccountPublicKey.toBase58(),
							Date.now()
						);
						this.driftClient
							.liquidatePerp(
								user.userAccountPublicKey,
								user.getUserAccount(),
								liquidateePerpIndexWithOpenOrders,
								ZERO
							)
							.then((tx) => {
								logger.info(
									`liquidatePerp (no pos) ${auth}-${user.userAccountPublicKey.toBase58()} tx: ${tx} `
								);
							})
							.catch((e) => {
								logger.error(
									`Error in liquidatePerp, liquidating auth: ${auth}, user: ${userKey} on market ${liquidateePerpIndexWithOpenOrders}\n${e}`
								);
							});
					}
					if (indexWithOpenOrders !== -1) {
						logger.info(
							`${auth}-${user.userAccountPublicKey.toBase58()} liquidateSpot with assets in ${indexWithMaxAssets} and open orders in ${indexWithOpenOrders}`
						);
						this.throttledUsers.set(
							user.userAccountPublicKey.toBase58(),
							Date.now()
						);
						this.driftClient
							.liquidateSpot(
								user.userAccountPublicKey,
								user.getUserAccount(),
								indexWithMaxAssets,
								indexWithOpenOrders,
								ZERO
							)
							.then((tx) => {
								logger.info(
									`liquidateSpot (no pos) ${auth}-${user.userAccountPublicKey.toBase58()} tx: ${tx} `
								);
							})
							.catch((e) => {
								logger.error(
									`Error in liquidateSpot, liquidating auth: ${auth}, user: ${userKey} on market ${indexWithMaxAssets}\n${e}`
								);
							});
					}
				}
			} else if (isVariant(userAcc.status, 'beingLiquidated')) {
				// liquidate the user to bring them out of liquidation status, can liquidate any market even
				// if the user doesn't have a position in it
				logger.info(
					`[${
						this.name
					}]: user stuck in beingLiquidated status, need to clear it for ${user.userAccountPublicKey.toBase58()}`
				);
				this.driftClient
					.liquidatePerp(
						user.userAccountPublicKey,
						user.getUserAccount(),
						0,
						ZERO
					)
					.then((tx) => {
						logger.info(
							`liquidatePerp for stuck(beingLiquidated) user tx: ${tx} `
						);
					})
					.catch((e) => {
						console.error(e);
					});
			}
		}

		ran = true;
		return ran;
	}

	/**
	 * iterates over users in userMap and checks:
	 * 		1. is user bankrupt? if so, resolve bankruptcy
	 * 		2. is user in liquidation? If so, endangered position is liquidated
	 */
	private async tryLiquidateStart() {
		const start = Date.now();
		let ran = false;
		const needMutex = this.allSubaccounts.size > 1;
		try {
			// need mutex since derisk and tryLiquidate may change the active subaccountId
			if (needMutex && !this.acquireMutex()) {
				logger.info(
					`${this.name} tryLiquidate ran into locked mutex, skipping run.`
				);
				return;
			}
			ran = await this.tryLiquidate();
		} catch (e) {
			console.error(e);
			if (e instanceof Error) {
				webhookMessage(
					`[${this.name}]: :x: uncaught error: \n${
						e.stack ? e.stack : e.message
					} `
				);
			}
		} finally {
			if (needMutex) {
				this.releaseMutex();
			}
			if (ran) {
				logger.debug(`${this.name} Bot took ${Date.now() - start}ms to run`);
				this.watchdogTimerLastPatTime = Date.now();
			}
		}
	}

	private initializeMetrics() {
		if (this.metricsInitialized) {
			logger.error('Tried to initilaize metrics multiple times');
			return;
		}
		this.metricsInitialized = true;

		const { endpoint: defaultEndpoint } = PrometheusExporter.DEFAULT_OPTIONS;
		this.exporter = new PrometheusExporter(
			{
				port: this.metricsPort,
				endpoint: defaultEndpoint,
			},
			() => {
				logger.info(
					`prometheus scrape endpoint started: http://localhost:${this.metricsPort}${defaultEndpoint}`
				);
			}
		);
		const meterName = this.name;
		const meterProvider = new MeterProvider({
			views: [
				new View({
					instrumentName: METRIC_TYPES.sdk_call_duration_histogram,
					instrumentType: InstrumentType.HISTOGRAM,
					meterName: meterName,
					aggregation: new ExplicitBucketHistogramAggregation(
						Array.from(new Array(20), (_, i) => 0 + i * 100),
						true
					),
				}),
			],
		});

		meterProvider.addMetricReader(this.exporter);
		this.meter = meterProvider.getMeter(meterName);

		this.runtimeSpecsGauge = this.meter.createObservableGauge(
			METRIC_TYPES.runtime_specs,
			{
				description: 'Runtime sepcification of this program',
			}
		);
		this.runtimeSpecsGauge.addCallback((obs) => {
			obs.observe(1, this.runtimeSpecs);
		});

		this.totalLeverage = this.meter.createObservableGauge(
			METRIC_TYPES.total_leverage,
			{
				description: 'Total leverage of the account',
			}
		);
		this.totalCollateral = this.meter.createObservableGauge(
			METRIC_TYPES.total_collateral,
			{
				description: 'Total collateral of the account',
			}
		);
		this.freeCollateral = this.meter.createObservableGauge(
			METRIC_TYPES.free_collateral,
			{
				description: 'Free collateral of the account',
			}
		);
		this.perpPositionValue = this.meter.createObservableGauge(
			METRIC_TYPES.perp_posiiton_value,
			{
				description: 'Value of account perp positions',
			}
		);
		this.perpPositionBase = this.meter.createObservableGauge(
			METRIC_TYPES.perp_posiiton_base,
			{
				description: 'Base asset value of account perp positions',
			}
		);
		this.perpPositionQuote = this.meter.createObservableGauge(
			METRIC_TYPES.perp_posiiton_quote,
			{
				description: 'Quote asset value of account perp positions',
			}
		);
		this.initialMarginRequirement = this.meter.createObservableGauge(
			METRIC_TYPES.initial_margin_requirement,
			{
				description: 'The account initial margin requirement',
			}
		);
		this.maintenanceMarginRequirement = this.meter.createObservableGauge(
			METRIC_TYPES.maintenance_margin_requirement,
			{
				description: 'The account maintenance margin requirement',
			}
		);
		this.unrealizedPnL = this.meter.createObservableGauge(
			METRIC_TYPES.unrealized_pnl,
			{
				description: 'The account unrealized PnL',
			}
		);
		this.unrealizedFundingPnL = this.meter.createObservableGauge(
			METRIC_TYPES.unrealized_funding_pnl,
			{
				description: 'The account unrealized funding PnL',
			}
		);

		this.sdkCallDurationHistogram = this.meter.createHistogram(
			METRIC_TYPES.sdk_call_duration_histogram,
			{
				description: 'Distribution of sdk method calls',
				unit: 'ms',
			}
		);

		this.userMapUserAccountKeysGauge = this.meter.createObservableGauge(
			METRIC_TYPES.user_map_user_account_keys,
			{
				description: 'number of user account keys in UserMap',
			}
		);
		this.userMapUserAccountKeysGauge.addCallback(async (obs) => {
			obs.observe(this.userMap!.size());
		});

		this.meter.addBatchObservableCallback(
			async (batchObservableResult: BatchObservableResult) => {
				// each subaccount is responsible for a market
				// record account specific metrics
				for (const [idx, user] of this.driftClient.getUsers().entries()) {
					const accMarketIdx = idx;
					const userAccount = user.getUserAccount();
					const oracle =
						this.driftClient.getOracleDataForPerpMarket(accMarketIdx);

					batchObservableResult.observe(
						this.totalLeverage!,
						convertToNumber(user.getLeverage(), TEN_THOUSAND),
						metricAttrFromUserAccount(user.userAccountPublicKey, userAccount)
					);
					batchObservableResult.observe(
						this.totalCollateral!,
						convertToNumber(user.getTotalCollateral(), QUOTE_PRECISION),
						metricAttrFromUserAccount(user.userAccountPublicKey, userAccount)
					);
					batchObservableResult.observe(
						this.freeCollateral!,
						convertToNumber(user.getFreeCollateral(), QUOTE_PRECISION),
						metricAttrFromUserAccount(user.userAccountPublicKey, userAccount)
					);
					batchObservableResult.observe(
						this.perpPositionValue!,
						convertToNumber(
							user.getPerpPositionValue(accMarketIdx, oracle),
							QUOTE_PRECISION
						),
						metricAttrFromUserAccount(user.userAccountPublicKey, userAccount)
					);

					const perpPosition = user.getPerpPosition(accMarketIdx);
					batchObservableResult.observe(
						this.perpPositionBase!,
						convertToNumber(
							perpPosition!.baseAssetAmount ?? ZERO,
							BASE_PRECISION
						),
						metricAttrFromUserAccount(user.userAccountPublicKey, userAccount)
					);
					batchObservableResult.observe(
						this.perpPositionQuote!,
						convertToNumber(
							perpPosition!.quoteAssetAmount ?? ZERO,
							QUOTE_PRECISION
						),
						metricAttrFromUserAccount(user.userAccountPublicKey, userAccount)
					);

					batchObservableResult.observe(
						this.initialMarginRequirement!,
						convertToNumber(
							user.getInitialMarginRequirement(),
							QUOTE_PRECISION
						),
						metricAttrFromUserAccount(user.userAccountPublicKey, userAccount)
					);
					batchObservableResult.observe(
						this.maintenanceMarginRequirement!,
						convertToNumber(
							user.getMaintenanceMarginRequirement(),
							QUOTE_PRECISION
						),
						metricAttrFromUserAccount(user.userAccountPublicKey, userAccount)
					);
					batchObservableResult.observe(
						this.unrealizedPnL!,
						convertToNumber(user.getUnrealizedPNL(), QUOTE_PRECISION),
						metricAttrFromUserAccount(user.userAccountPublicKey, userAccount)
					);
					batchObservableResult.observe(
						this.unrealizedFundingPnL!,
						convertToNumber(user.getUnrealizedFundingPNL(), QUOTE_PRECISION),
						metricAttrFromUserAccount(user.userAccountPublicKey, userAccount)
					);
				}
			},
			[
				this.totalLeverage,
				this.totalCollateral,
				this.freeCollateral,
				this.perpPositionValue,
				this.perpPositionBase,
				this.perpPositionQuote,
				this.initialMarginRequirement,
				this.maintenanceMarginRequirement,
				this.unrealizedPnL,
				this.unrealizedFundingPnL,
			]
		);
	}
}<|MERGE_RESOLUTION|>--- conflicted
+++ resolved
@@ -144,11 +144,11 @@
 
 		// Skip any position that is less than the configured minimum amount
 		// for the specific market
-		const minAmount = new BN(minDepositToLiq.get(position.marketIndex)) ?? ZERO;
+		const minAmount = new BN(minDepositToLiq.get(position.marketIndex) ?? 0);
 		logger.debug(
 			`liqPerpPnl: Min liquidation for market ${position.marketIndex} is ${minAmount}`
 		);
-		if (position.scaledBalance.abs().ltn(minAmount)) {
+		if (position.scaledBalance.abs().lt(minAmount)) {
 			logger.debug(
 				`liqPerpPnl: Amount ${position.scaledBalance} below ${minAmount} liquidation threshold`
 			);
@@ -286,15 +286,10 @@
 	private deriskMutex = new Uint8Array(new SharedArrayBuffer(1));
 	private runtimeSpecs: RuntimeSpec;
 	private serumFulfillmentConfigMap: SerumFulfillmentConfigMap;
-<<<<<<< HEAD
 	private jupiterClient?: JupiterClient;
 	private twapExecutionProgresses?: Map<string, TwapExecutionProgress>; // key: this.getTwapProgressKey, value: TwapExecutionProgress
-=======
-	private jupiterClient: JupiterClient;
-	private twapExecutionProgresses: Map<string, TwapExecutionProgress>; // key: this.getTwapProgressKey, value: TwapExecutionProgress
 	private minDepositToLiq: Map<number, number>;
 	private excludedAccounts: Set<string>;
->>>>>>> 323ddd20
 
 	/**
 	 * Max percentage of collateral to spend on liquidating a single position.
@@ -348,15 +343,9 @@
 		) {
 			logger.info('Loading perp markets to watch from perpSubAccountConfig');
 			for (const subAccount of Object.keys(config.perpSubAccountConfig)) {
-<<<<<<< HEAD
-				for (const market of config.perpSubAccountConfig[
-					parseInt(subAccount)
-				]) {
-=======
 				const marketsForAccount =
-					config.perpSubAccountConfig[subAccount] || allPerpMarkets;
+					config.perpSubAccountConfig[parseInt(subAccount)] || allPerpMarkets;
 				for (const market of marketsForAccount) {
->>>>>>> 323ddd20
 					this.perpMarketToSubaccount.set(market, parseInt(subAccount));
 					this.allSubaccounts.add(parseInt(subAccount));
 				}
@@ -384,15 +373,9 @@
 		if (config.spotSubAccountConfig) {
 			logger.info('Loading spot markets to watch from spotSubAccountConfig');
 			for (const subAccount of Object.keys(config.spotSubAccountConfig)) {
-<<<<<<< HEAD
-				for (const market of config.spotSubAccountConfig[
-					parseInt(subAccount)
-				]) {
-=======
 				const marketsForAccount =
-					config.spotSubAccountConfig[subAccount] || allSpotMarkets;
+					config.spotSubAccountConfig[parseInt(subAccount)] || allSpotMarkets;
 				for (const market of marketsForAccount) {
->>>>>>> 323ddd20
 					this.spotMarketToSubaccount.set(market, parseInt(subAccount));
 					this.allSubaccounts.add(parseInt(subAccount));
 				}
@@ -1036,7 +1019,7 @@
 			// buying spotMarketIndex, want min in
 			const jupAmountIn = new BN(bestRoute.inAmount);
 			if (
-				dlobFillQuoteAmount.gt(ZERO) &&
+				dlobFillQuoteAmount?.gt(ZERO) &&
 				dlobFillQuoteAmount?.lt(jupAmountIn)
 			) {
 				logger.info(
