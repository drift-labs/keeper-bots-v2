--- conflicted
+++ resolved
@@ -1124,20 +1124,6 @@
 						position.marketIndex
 					}`
 				);
-<<<<<<< HEAD
-				this.driftClient
-					.settlePNL(userAccountPubkey, userAccount, position.marketIndex, this.getTxParamsWithPriorityFees())
-					.then((tx) => {
-						logger.info(
-							`settling negative perp pnl on market ${position.marketIndex.toString()}: ${tx} `
-						);
-					})
-					.catch((e) => {
-						logger.error(e);
-						logger.error(
-							`Error trying to settle negative perp pnl for market ${position.marketIndex}`
-						);
-=======
 				const ix = await this.driftClient.getSettlePNLsIxs(
 					[
 						{
@@ -1147,7 +1133,6 @@
 					],
 					[position.marketIndex]
 				);
->>>>>>> 0842ff97
 
 				const simResult = await this.buildVersionedTransactionWithSimulatedCus(
 					ix,
@@ -1200,13 +1185,6 @@
 							position.marketIndex
 						}`
 					);
-<<<<<<< HEAD
-					this.driftClient
-						.settlePNL(userAccountPubkey, userAccount, position.marketIndex, this.getTxParamsWithPriorityFees())
-						.then((tx) => {
-							logger.info(
-								`settling positive perp pnl on market ${position.marketIndex.toString()}: ${tx} `
-=======
 					const ix = await this.driftClient.getSettlePNLsIxs(
 						[
 							{
@@ -1242,7 +1220,6 @@
 								}: \n${
 									simResult.simTxLogs ? simResult.simTxLogs.join('\n') : ''
 								}`
->>>>>>> 0842ff97
 							);
 						}
 					} else {
@@ -1907,27 +1884,6 @@
 			);
 
 			if (claimablePnl.gt(ZERO) && borrowMarketIndextoLiq === -1) {
-<<<<<<< HEAD
-				this.driftClient
-					.settlePNL(
-						user.userAccountPublicKey,
-						user.getUserAccount(),
-						liquidateePosition.marketIndex,
-						this.getTxParamsWithPriorityFees()
-					)
-					.then((tx) => {
-						logger.info(
-							`settled positive pnl for ${user.userAccountPublicKey.toBase58()} for market ${
-								liquidateePosition.marketIndex
-							}: ${tx} `
-						);
-					})
-					.catch((e) => {
-						logger.error(
-							`Error settling positive pnl for ${user.userAccountPublicKey.toBase58()} for market ${
-								liquidateePosition.marketIndex
-							}\n${e.stack ? e.stack : e.message}`
-=======
 				const ix = await this.driftClient.getSettlePNLsIxs(
 					[
 						{
@@ -1961,7 +1917,6 @@
 							}]: :x: error in settlePnl for userAccount ${user.userAccountPublicKey.toBase58()}: \n${
 								simResult.simTxLogs ? simResult.simTxLogs.join('\n') : ''
 							}`
->>>>>>> 0842ff97
 						);
 					}
 				} else {
