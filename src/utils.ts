import { base64, bs58 } from '@project-serum/anchor/dist/cjs/utils/bytes';
import fs from 'fs';
import { logger } from './logger';
import {
	BASE_PRECISION,
	BN,
	DLOB,
	DLOBNode,
	DataAndSlot,
	DriftClient,
	HeliusPriorityLevel,
	JupiterClient,
	DriftEnv,
	MakerInfo,
	MarketType,
	NodeToFill,
	NodeToTrigger,
	OraclePriceData,
	PERCENTAGE_PRECISION,
	PRICE_PRECISION,
	PerpMarketAccount,
	PriorityFeeSubscriber,
	QUOTE_PRECISION,
	SpotMarketAccount,
	User,
	Wallet,
	convertToNumber,
	getOrderSignature,
	getVariant,
	WhileValidTxSender,
	PriorityFeeSubscriberMap,
	isOneOfVariant,
	PhoenixV1FulfillmentConfigAccount,
	PhoenixSubscriber,
	BulkAccountLoader,
	PollingDriftClientAccountSubscriber,
	isVariant,
	SpotMarketConfig,
	PerpMarketConfig,
	PerpMarkets,
	SpotMarkets,
	DRIFT_ORACLE_RECEIVER_ID,
	OpenbookV2FulfillmentConfigAccount,
	OpenbookV2Subscriber,
	OracleInfo,
} from '@drift-labs/sdk';
import {
	NATIVE_MINT,
	createAssociatedTokenAccountInstruction,
	createCloseAccountInstruction,
	getAssociatedTokenAddress,
	getAssociatedTokenAddressSync,
} from '@solana/spl-token';
import {
	AddressLookupTableAccount,
	ComputeBudgetProgram,
	Connection,
	Keypair,
	PublicKey,
	Transaction,
	TransactionError,
	TransactionInstruction,
	TransactionMessage,
	VersionedTransaction,
} from '@solana/web3.js';
import { webhookMessage } from './webhook';
import { PythPriceFeedSubscriber } from './pythPriceFeedSubscriber';

// devnet only
export const TOKEN_FAUCET_PROGRAM_ID = new PublicKey(
	'V4v1mQiAdLz4qwckEb45WqHYceYizoib39cDBHSWfaB'
);

export const MEMO_PROGRAM_ID = new PublicKey(
	'MemoSq4gqABAXKb96qnH8TysNcWxMyWCqXgDLGmfcHr'
);

const JUPITER_SLIPPAGE_BPS = 100;
export const PRIORITY_FEE_SERVER_RATE_LIMIT_PER_MIN = 300;

export async function getOrCreateAssociatedTokenAccount(
	connection: Connection,
	mint: PublicKey,
	wallet: Wallet
): Promise<PublicKey> {
	const associatedTokenAccount = await getAssociatedTokenAddress(
		mint,
		wallet.publicKey
	);

	const accountInfo = await connection.getAccountInfo(associatedTokenAccount);
	if (accountInfo == null) {
		const tx = new Transaction().add(
			createAssociatedTokenAccountInstruction(
				wallet.publicKey,
				associatedTokenAccount,
				wallet.publicKey,
				mint
			)
		);
		const txSig = await connection.sendTransaction(tx, [wallet.payer]);
		const latestBlock = await connection.getLatestBlockhash();
		await connection.confirmTransaction(
			{
				signature: txSig,
				blockhash: latestBlock.blockhash,
				lastValidBlockHeight: latestBlock.lastValidBlockHeight,
			},
			'confirmed'
		);
	}

	return associatedTokenAccount;
}

export function loadCommaDelimitToArray(str: string): number[] {
	try {
		return str
			.split(',')
			.filter((element) => {
				if (element.trim() === '') {
					return false;
				}

				return !isNaN(Number(element));
			})
			.map((element) => {
				return Number(element);
			});
	} catch (e) {
		return [];
	}
}

export function parsePositiveIntArray(
	intArray: string | undefined,
	separator = ','
): number[] | undefined {
	if (!intArray) {
		return undefined;
	}
	return intArray
		.split(separator)
		.map((s) => s.trim())
		.map((s) => parseInt(s))
		.filter((n) => !isNaN(n) && n >= 0);
}

export function loadCommaDelimitToStringArray(str: string): string[] {
	try {
		return str.split(',').filter((element) => {
			return element.trim() !== '';
		});
	} catch (e) {
		return [];
	}
}

export function convertToMarketType(input: string): MarketType {
	switch (input.toUpperCase()) {
		case 'PERP':
			return MarketType.PERP;
		case 'SPOT':
			return MarketType.SPOT;
		default:
			throw new Error(`Invalid market type: ${input}`);
	}
}

export function loadKeypair(privateKey: string): Keypair {
	// try to load privateKey as a filepath
	let loadedKey: Uint8Array;
	if (fs.existsSync(privateKey)) {
		logger.info(`loading private key from ${privateKey}`);
		privateKey = fs.readFileSync(privateKey).toString();
	}

	if (privateKey.includes('[') && privateKey.includes(']')) {
		logger.info(`Trying to load private key as numbers array`);
		loadedKey = Uint8Array.from(JSON.parse(privateKey));
	} else if (privateKey.includes(',')) {
		logger.info(`Trying to load private key as comma separated numbers`);
		loadedKey = Uint8Array.from(
			privateKey.split(',').map((val) => Number(val))
		);
	} else {
		logger.info(`Trying to load private key as base58 string`);
		privateKey = privateKey.replace(/\s/g, '');
		loadedKey = new Uint8Array(bs58.decode(privateKey));
	}

	return Keypair.fromSecretKey(Uint8Array.from(loadedKey));
}

export function getWallet(privateKeyOrFilepath: string): [Keypair, Wallet] {
	const keypair = loadKeypair(privateKeyOrFilepath);
	return [keypair, new Wallet(keypair)];
}

export function sleepMs(ms: number) {
	return new Promise((resolve) => setTimeout(resolve, ms));
}

export function sleepS(s: number) {
	return sleepMs(s * 1000);
}

export function decodeName(bytes: number[]): string {
	const buffer = Buffer.from(bytes);
	return buffer.toString('utf8').trim();
}

export function getNodeToFillSignature(node: NodeToFill): string {
	if (!node.node.userAccount) {
		return '~';
	}
	return `${node.node.userAccount}-${node.node.order?.orderId.toString()}`;
}

export function getFillSignatureFromUserAccountAndOrderId(
	userAccount: string,
	orderId: string
): string {
	return `${userAccount}-${orderId}`;
}

export function getNodeToTriggerSignature(node: NodeToTrigger): string {
	return getOrderSignature(node.node.order.orderId, node.node.userAccount);
}

export async function waitForAllSubscribesToFinish(
	subscriptionPromises: Promise<boolean>[]
): Promise<boolean> {
	const results = await Promise.all(subscriptionPromises);
	const falsePromises = subscriptionPromises.filter(
		(_, index) => !results[index]
	);
	if (falsePromises.length > 0) {
		logger.info('waiting to subscribe to DriftClient and User');
		await sleepMs(1000);
		return waitForAllSubscribesToFinish(falsePromises);
	} else {
		return true;
	}
}

export function getBestLimitBidExcludePubKey(
	dlob: DLOB,
	marketIndex: number,
	marketType: MarketType,
	slot: number,
	oraclePriceData: OraclePriceData,
	excludedPubKey: string,
	excludedUserAccountsAndOrder?: [string, number][]
): DLOBNode | undefined {
	const bids = dlob.getRestingLimitBids(
		marketIndex,
		slot,
		marketType,
		oraclePriceData
	);

	for (const bid of bids) {
		if (bid.userAccount === excludedPubKey) {
			continue;
		}
		if (
			excludedUserAccountsAndOrder?.some(
				(entry) =>
					entry[0] === (bid.userAccount ?? '') &&
					entry[1] === (bid.order?.orderId ?? -1)
			)
		) {
			continue;
		}
		return bid;
	}

	return undefined;
}

export function getBestLimitAskExcludePubKey(
	dlob: DLOB,
	marketIndex: number,
	marketType: MarketType,
	slot: number,
	oraclePriceData: OraclePriceData,
	excludedPubKey: string,
	excludedUserAccountsAndOrder?: [string, number][]
): DLOBNode | undefined {
	const asks = dlob.getRestingLimitAsks(
		marketIndex,
		slot,
		marketType,
		oraclePriceData
	);
	for (const ask of asks) {
		if (ask.userAccount === excludedPubKey) {
			continue;
		}
		if (
			excludedUserAccountsAndOrder?.some(
				(entry) =>
					entry[0] === (ask.userAccount ?? '') &&
					entry[1] === (ask.order?.orderId || -1)
			)
		) {
			continue;
		}

		return ask;
	}

	return undefined;
}

export function calculateAccountValueUsd(user: User): number {
	const netSpotValue = convertToNumber(
		user.getNetSpotMarketValue(),
		QUOTE_PRECISION
	);
	const unrealizedPnl = convertToNumber(
		user.getUnrealizedPNL(true, undefined, undefined),
		QUOTE_PRECISION
	);
	return netSpotValue + unrealizedPnl;
}

export function calculateBaseAmountToMarketMakePerp(
	perpMarketAccount: PerpMarketAccount,
	user: User,
	targetLeverage = 1
) {
	const basePriceNormed = convertToNumber(
		perpMarketAccount.amm.historicalOracleData.lastOraclePriceTwap
	);

	const accountValueUsd = calculateAccountValueUsd(user);

	targetLeverage *= 0.95;

	const maxBase = (accountValueUsd / basePriceNormed) * targetLeverage;
	const marketSymbol = decodeName(perpMarketAccount.name);

	logger.info(
		`(mkt index: ${marketSymbol}) base to market make (targetLvg=${targetLeverage.toString()}): ${maxBase.toString()} = ${accountValueUsd.toString()} / ${basePriceNormed.toString()} * ${targetLeverage.toString()}`
	);

	return maxBase;
}

export function calculateBaseAmountToMarketMakeSpot(
	spotMarketAccount: SpotMarketAccount,
	user: User,
	targetLeverage = 1
) {
	const basePriceNormalized = convertToNumber(
		spotMarketAccount.historicalOracleData.lastOraclePriceTwap
	);

	const accountValueUsd = calculateAccountValueUsd(user);

	targetLeverage *= 0.95;

	const maxBase = (accountValueUsd / basePriceNormalized) * targetLeverage;
	const marketSymbol = decodeName(spotMarketAccount.name);

	logger.info(
		`(mkt index: ${marketSymbol}) base to market make (targetLvg=${targetLeverage.toString()}): ${maxBase.toString()} = ${accountValueUsd.toString()} / ${basePriceNormalized.toString()} * ${targetLeverage.toString()}`
	);

	return maxBase;
}

export function isMarketVolatile(
	perpMarketAccount: PerpMarketAccount,
	oraclePriceData: OraclePriceData,
	volatileThreshold = 0.005 // 50 bps
) {
	const twapPrice =
		perpMarketAccount.amm.historicalOracleData.lastOraclePriceTwap5Min;
	const lastPrice = perpMarketAccount.amm.historicalOracleData.lastOraclePrice;
	const currentPrice = oraclePriceData.price;
	const minDenom = BN.min(BN.min(currentPrice, lastPrice), twapPrice);
	const cVsL =
		Math.abs(
			currentPrice.sub(lastPrice).mul(PRICE_PRECISION).div(minDenom).toNumber()
		) / PERCENTAGE_PRECISION.toNumber();
	const cVsT =
		Math.abs(
			currentPrice.sub(twapPrice).mul(PRICE_PRECISION).div(minDenom).toNumber()
		) / PERCENTAGE_PRECISION.toNumber();

	const recentStd =
		perpMarketAccount.amm.oracleStd
			.mul(PRICE_PRECISION)
			.div(minDenom)
			.toNumber() / PERCENTAGE_PRECISION.toNumber();

	if (
		recentStd > volatileThreshold ||
		cVsT > volatileThreshold ||
		cVsL > volatileThreshold
	) {
		return true;
	}

	return false;
}

export function isSpotMarketVolatile(
	spotMarketAccount: SpotMarketAccount,
	oraclePriceData: OraclePriceData,
	volatileThreshold = 0.005
) {
	const twapPrice =
		spotMarketAccount.historicalOracleData.lastOraclePriceTwap5Min;
	const lastPrice = spotMarketAccount.historicalOracleData.lastOraclePrice;
	const currentPrice = oraclePriceData.price;
	const minDenom = BN.min(BN.min(currentPrice, lastPrice), twapPrice);
	const cVsL =
		Math.abs(
			currentPrice.sub(lastPrice).mul(PRICE_PRECISION).div(minDenom).toNumber()
		) / PERCENTAGE_PRECISION.toNumber();
	const cVsT =
		Math.abs(
			currentPrice.sub(twapPrice).mul(PRICE_PRECISION).div(minDenom).toNumber()
		) / PERCENTAGE_PRECISION.toNumber();

	if (cVsT > volatileThreshold || cVsL > volatileThreshold) {
		return true;
	}

	return false;
}
export function isSetComputeUnitsIx(ix: TransactionInstruction): boolean {
	// Compute budget program discriminator is first byte
	// 2: set compute unit limit
	// 3: set compute unit price
	if (
		ix.programId.equals(ComputeBudgetProgram.programId) &&
		ix.data.at(0) === 2
	) {
		return true;
	}
	return false;
}

const PLACEHOLDER_BLOCKHASH = 'Fdum64WVeej6DeL85REV9NvfSxEJNPZ74DBk7A8kTrKP';
export function getVersionedTransaction(
	payerKey: PublicKey,
	ixs: Array<TransactionInstruction>,
	lookupTableAccounts: AddressLookupTableAccount[],
	recentBlockhash: string
): VersionedTransaction {
	const message = new TransactionMessage({
		payerKey,
		recentBlockhash,
		instructions: ixs,
	}).compileToV0Message(lookupTableAccounts);

	return new VersionedTransaction(message);
}

export type SimulateAndGetTxWithCUsParams = {
	connection: Connection;
	payerPublicKey: PublicKey;
	lookupTableAccounts: AddressLookupTableAccount[];
	/// instructions to simulate and create transaction from
	ixs: Array<TransactionInstruction>;
	/// multiplier to apply to the estimated CU usage, default: 1.0
	cuLimitMultiplier?: number;
	/// minimum CU limit to use, will not use a min CU if not set
	minCuLimit?: number;
	/// set false to only create a tx without simulating for CU estimate
	doSimulation?: boolean;
	/// recentBlockhash to use in the final tx. If undefined, PLACEHOLDER_BLOCKHASH
	/// will be used for simulation, the final tx will have an empty blockhash so
	/// attempts to sign it will throw.
	recentBlockhash?: string;
	/// set true to dump base64 transaction before and after simulating for CUs
	dumpTx?: boolean;
	removeLastIxPostSim?: boolean; // remove the last instruction post simulation (used for fillers)
};

export type SimulateAndGetTxWithCUsResponse = {
	cuEstimate: number;
	simTxLogs: Array<string> | null;
	simError: TransactionError | string | null;
	simSlot: number;
	simTxDuration: number;
	tx: VersionedTransaction;
};

/**
 * Simulates the instructions in order to determine how many CUs it needs,
 * applies `cuLimitMulitplier` to the estimate and inserts or modifies
 * the CU limit request ix.
 *
 * If `recentBlockhash` is provided, it is used as is to generate the final
 * tx. If it is undefined, uses `PLACEHOLDER_BLOCKHASH` which is a valid
 * blockhash to perform simulation and removes it from the final tx. Signing
 * a tx without a valid blockhash will throw.
 * @param params
 * @returns
 */
export async function simulateAndGetTxWithCUs(
	params: SimulateAndGetTxWithCUsParams
): Promise<SimulateAndGetTxWithCUsResponse> {
	if (params.ixs.length === 0) {
		throw new Error('cannot simulate empty tx');
	}

	let setCULimitIxIdx = -1;
	for (let idx = 0; idx < params.ixs.length; idx++) {
		if (isSetComputeUnitsIx(params.ixs[idx])) {
			setCULimitIxIdx = idx;
			break;
		}
	}

	// if we don't have a set CU limit ix, add one to the beginning
	// otherwise the default CU limit for sim is 400k, which may be too low
	if (setCULimitIxIdx === -1) {
		params.ixs.unshift(
			ComputeBudgetProgram.setComputeUnitLimit({
				units: 1_400_000,
			})
		);
		setCULimitIxIdx = 0;
	}
	let simTxDuration = 0;

	const tx = getVersionedTransaction(
		params.payerPublicKey,
		params.ixs,
		params.lookupTableAccounts,
		params.recentBlockhash ?? PLACEHOLDER_BLOCKHASH
	);

	if (!params.doSimulation) {
		return {
			cuEstimate: -1,
			simTxLogs: null,
			simError: null,
			simSlot: -1,
			simTxDuration,
			tx,
		};
	}
	if (params.dumpTx) {
		console.log(`===== Simulating The following transaction =====`);
		const serializedTx = base64.encode(Buffer.from(tx.serialize()));
		console.log(serializedTx);
		console.log(`================================================`);
	}

	let resp;
	try {
		const start = Date.now();
		resp = await params.connection.simulateTransaction(tx, {
			sigVerify: false,
			replaceRecentBlockhash: true,
			commitment: 'processed',
		});
		simTxDuration = Date.now() - start;
	} catch (e) {
		console.error(e);
		logger.error(`Error simulating transaction: ${JSON.stringify(e)}`);
	}
	if (!resp) {
		throw new Error('Failed to simulate transaction');
	}

	if (resp.value.unitsConsumed === undefined) {
		throw new Error(`Failed to get units consumed from simulateTransaction`);
	}

	console.log(resp.value);
	const simTxLogs = resp.value.logs;
	const cuEstimate = resp.value.unitsConsumed!;
	const cusToUse = Math.max(
		cuEstimate * (params.cuLimitMultiplier ?? 1.0),
		params.minCuLimit ?? 0
	);
	params.ixs[setCULimitIxIdx] = ComputeBudgetProgram.setComputeUnitLimit({
		units: cusToUse,
	});

	const ixsToUse = params.removeLastIxPostSim
		? params.ixs.slice(0, -1)
		: params.ixs;
	const txWithCUs = getVersionedTransaction(
		params.payerPublicKey,
		ixsToUse,
		params.lookupTableAccounts,
		params.recentBlockhash ?? PLACEHOLDER_BLOCKHASH
	);

	if (params.dumpTx) {
		console.log(
			`== Simulation result, cuEstimate: ${cuEstimate}, using: ${cusToUse}, blockhash: ${params.recentBlockhash} ==`
		);
		const serializedTx = base64.encode(Buffer.from(txWithCUs.serialize()));
		console.log(serializedTx);
		console.log(`================================================`);
	}

	// strip out the placeholder blockhash so user doesn't try to send the tx.
	// sending a tx with placeholder blockhash will cause `blockhash not found error`
	// which is suppressed if flight checks are skipped.
	if (!params.recentBlockhash) {
		txWithCUs.message.recentBlockhash = '';
	}

	return {
		cuEstimate,
		simTxLogs,
		simTxDuration,
		simError: resp.value.err,
		simSlot: resp.context.slot,
		tx: txWithCUs,
	};
}

export function handleSimResultError(
	simResult: SimulateAndGetTxWithCUsResponse,
	errorCodesToSuppress: number[],
	msgSuffix: string,
	suppressOutOfCUsMessage = true
): undefined | number {
	if (
		(simResult.simError as ExtendedTransactionError).InstructionError ===
		undefined
	) {
		return;
	}
	const err = (simResult.simError as ExtendedTransactionError).InstructionError;
	if (!err) {
		return;
	}
	if (err.length < 2) {
		logger.error(
			`${msgSuffix} sim error has no error code. ${JSON.stringify(simResult)}`
		);
		return;
	}
	if (!err[1]) {
		return;
	}

	let errorCode: number | undefined;

	if (typeof err[1] === 'object' && 'Custom' in err[1]) {
		const customErrorCode = Number((err[1] as CustomError).Custom);
		errorCode = customErrorCode;
		if (errorCodesToSuppress.includes(customErrorCode)) {
			return errorCode;
		} else {
			const msg = `${msgSuffix} sim error with custom error code, simError: ${JSON.stringify(
				simResult.simError
			)}, cuEstimate: ${simResult.cuEstimate}, sim logs:\n${
				simResult.simTxLogs ? simResult.simTxLogs.join('\n') : 'none'
			}`;
			webhookMessage(msg, process.env.TX_LOG_WEBHOOK_URL);
			logger.error(msg);
		}
	} else {
		const msg = `${msgSuffix} sim error with no error code, simError: ${JSON.stringify(
			simResult.simError
		)}, cuEstimate: ${simResult.cuEstimate}, sim logs:\n${
			simResult.simTxLogs ? simResult.simTxLogs.join('\n') : 'none'
		}`;
		logger.error(msg);

		// early return if out of CU error.
		if (
			suppressOutOfCUsMessage &&
			simResult.simTxLogs &&
			simResult.simTxLogs[simResult.simTxLogs.length - 1].includes(
				'exceeded CUs meter at BPF instruction'
			)
		) {
			return errorCode;
		}

		webhookMessage(msg, process.env.TX_LOG_WEBHOOK_URL);
	}

	return errorCode;
}

export interface ExtendedTransactionError {
	InstructionError?: [number, string | object];
}

export interface CustomError {
	Custom?: number;
}

export function logMessageForNodeToFill(
	node: NodeToFill,
	takerUser: string,
	takerUserSlot: number,
	makerInfos: Array<DataAndSlot<MakerInfo>>,
	currSlot: number,
	fillId: number,
	fillType: string,
	revertOnFailure: boolean,
	removeLastIxPreSim: boolean,
	basePrecision: BN = BASE_PRECISION
) {
	const takerNode = node.node;
	const takerOrder = takerNode.order;
	if (!takerOrder) {
		return 'no taker order';
	}

	if (node.makerNodes.length !== makerInfos.length) {
		logger.error(
			`makerNodes and makerInfos length mismatch, makerNodes: ${node.makerNodes.length}, makerInfos: ${makerInfos.length}`
		);
	}

	// json log might be inefficient, but makes log parsing easier
	logger.info(
		'fill attempt: ' +
			JSON.stringify({
				marketIndex: takerOrder.marketIndex,
				marketType: getVariant(takerOrder.marketType),
				taker: takerUser,
				takerOrderId: takerOrder.orderId,
				takerOrderDirection: getVariant(takerOrder.direction),
				takerSlot: takerUserSlot,
				currSlot,
				takerBaseAssetAmountFilled: convertToNumber(
					takerOrder.baseAssetAmountFilled,
					basePrecision
				),
				takerBaseAssetAmount: convertToNumber(
					takerOrder.baseAssetAmount,
					basePrecision
				),
				takerPrice: convertToNumber(takerOrder.price, PRICE_PRECISION),
				takerOrderPrice: getVariant(takerOrder.orderType),
				takerOrderPriceOffset:
					takerOrder.oraclePriceOffset / PRICE_PRECISION.toNumber(),
				makers: makerInfos.length,
				fillType,
				fillId,
				revertOnFailure,
				removeLastIxPreSim,
			})
	);

	if (makerInfos.length > 0) {
		for (let i = 0; i < makerInfos.length; i++) {
			const maker = makerInfos[i].data;
			const makerSlot = makerInfos[i].slot;
			const makerOrder = maker.order!;
<<<<<<< HEAD
			msg += `  [${i}] market ${
				makerOrder.marketIndex
			}: ${maker.maker.toBase58()}-${
				makerOrder.orderId
			} (makerSlot: ${makerSlot}) ${getVariant(
				makerOrder.direction
			)} ${convertToNumber(
				makerOrder.baseAssetAmountFilled,
				basePrecision
			)}/${convertToNumber(
				makerOrder.baseAssetAmount,
				basePrecision
			)} @ ${convertToNumber(makerOrder.price, PRICE_PRECISION)} (offset: ${
				makerOrder.oraclePriceOffset / PRICE_PRECISION.toNumber()
			}) (orderType: ${
				node.node.isSwift ? 'swift' : getVariant(makerOrder.orderType)
			})\n`;
=======
			logger.info(
				'fill attempt maker: ' +
					JSON.stringify({
						marketIndex: makerOrder.marketIndex,
						marketType: getVariant(makerOrder.marketType),
						makerIdx: i,
						maker: maker.maker.toBase58(),
						makerSlot: makerSlot,
						makerOrderId: makerOrder.orderId,
						makerOrderType: getVariant(makerOrder.orderType),
						makerOrderMarketIndex: makerOrder.marketIndex,
						makerOrderDirection: getVariant(makerOrder.direction),
						makerOrderBaseAssetAmountFilled: convertToNumber(
							makerOrder.baseAssetAmountFilled,
							basePrecision
						),
						makerOrderBaseAssetAmount: convertToNumber(
							makerOrder.baseAssetAmount,
							basePrecision
						),
						makerOrderPrice: convertToNumber(makerOrder.price, PRICE_PRECISION),
						makerOrderPriceOffset:
							makerOrder.oraclePriceOffset / PRICE_PRECISION.toNumber(),
						fillType,
						fillId,
						revertOnFailure,
						removeLastIxPreSim,
					})
			);
>>>>>>> f6bdbf95
		}
	}
}

export function getTransactionAccountMetas(
	tx: VersionedTransaction,
	lutAccounts: Array<AddressLookupTableAccount>
): {
	estTxSize: number;
	accountMetas: any[];
	writeAccs: number;
	txAccounts: number;
} {
	let writeAccs = 0;
	const accountMetas: any[] = [];
	const estTxSize = tx.message.serialize().length;
	const acc = tx.message.getAccountKeys({
		addressLookupTableAccounts: lutAccounts,
	});
	const txAccounts = acc.length;
	for (let i = 0; i < txAccounts; i++) {
		const meta: any = {};
		if (tx.message.isAccountWritable(i)) {
			writeAccs++;
			meta['writeable'] = true;
		}
		if (tx.message.isAccountSigner(i)) {
			meta['signer'] = true;
		}
		meta['address'] = acc.get(i)!.toBase58();
		accountMetas.push(meta);
	}

	return {
		estTxSize,
		accountMetas,
		writeAccs,
		txAccounts,
	};
}

export async function swapFillerHardEarnedUSDCForSOL(
	priorityFeeSubscriber: PriorityFeeSubscriber | PriorityFeeSubscriberMap,
	driftClient: DriftClient,
	jupiterClient: JupiterClient,
	blockhash: string,
	subaccount?: number
) {
	try {
		const usdc = driftClient.getUser(subaccount).getTokenAmount(0);
		const sol = driftClient.getUser(subaccount).getTokenAmount(1);

		console.log(
			`${driftClient.authority.toBase58()} has ${convertToNumber(
				usdc,
				QUOTE_PRECISION
			)} usdc, ${convertToNumber(sol, BASE_PRECISION)} sol`
		);

		const usdcMarket = driftClient.getSpotMarketAccount(0);
		const solMarket = driftClient.getSpotMarketAccount(1);

		if (!usdcMarket || !solMarket) {
			console.log('Market not found, skipping...');
			return;
		}

		const inPrecision = new BN(10).pow(new BN(usdcMarket.decimals));
		const outPrecision = new BN(10).pow(new BN(solMarket.decimals));

		if (usdc.lt(new BN(1).mul(QUOTE_PRECISION))) {
			console.log(
				`${driftClient.authority.toBase58()} not enough USDC to swap (${convertToNumber(
					usdc,
					QUOTE_PRECISION
				)}), skipping...`
			);
			return;
		}

		const start = performance.now();
		const quote = await jupiterClient.getQuote({
			inputMint: usdcMarket.mint,
			outputMint: solMarket.mint,
			amount: usdc.sub(new BN(1)),
			maxAccounts: 10,
			slippageBps: JUPITER_SLIPPAGE_BPS,
			swapMode: 'ExactIn',
		});

		const quoteInNum = convertToNumber(new BN(quote.inAmount), inPrecision);
		const quoteOutNum = convertToNumber(new BN(quote.outAmount), outPrecision);
		const swapPrice = quoteInNum / quoteOutNum;
		const oraclePrice = convertToNumber(
			driftClient.getOracleDataForSpotMarket(1).price,
			PRICE_PRECISION
		);

		if (swapPrice / oraclePrice - 1 > 0.01) {
			console.log(`Swap price is 1% higher than oracle price, skipping...`);
			return;
		}

		console.log(
			`Quoted ${quoteInNum} USDC for ${quoteOutNum} SOL, swapPrice: ${swapPrice}, oraclePrice: ${oraclePrice}`
		);

		const driftLut = await driftClient.fetchMarketLookupTableAccount();

		const transaction = await jupiterClient.getSwap({
			quote,
			userPublicKey: driftClient.provider.wallet.publicKey,
			slippageBps: JUPITER_SLIPPAGE_BPS,
		});

		const { transactionMessage, lookupTables } =
			await jupiterClient.getTransactionMessageAndLookupTables({
				transaction,
			});

		const jupiterInstructions = jupiterClient.getJupiterInstructions({
			transactionMessage,
			inputMint: usdcMarket.mint,
			outputMint: solMarket.mint,
		});

		const preInstructions = [];

		const withdrawerWrappedSolAta = getAssociatedTokenAddressSync(
			NATIVE_MINT,
			driftClient.authority
		);

		const solAccountInfo = await driftClient.connection.getAccountInfo(
			withdrawerWrappedSolAta
		);

		if (!solAccountInfo) {
			preInstructions.push(
				driftClient.createAssociatedTokenAccountIdempotentInstruction(
					withdrawerWrappedSolAta,
					driftClient.provider.wallet.publicKey,
					driftClient.provider.wallet.publicKey,
					solMarket.mint
				)
			);
		}

		const withdrawerUsdcAta = await driftClient.getAssociatedTokenAccount(0);

		const usdcAccountInfo = await driftClient.connection.getAccountInfo(
			withdrawerUsdcAta
		);

		if (!usdcAccountInfo) {
			preInstructions.push(
				driftClient.createAssociatedTokenAccountIdempotentInstruction(
					withdrawerUsdcAta,
					driftClient.provider.wallet.publicKey,
					driftClient.provider.wallet.publicKey,
					usdcMarket.mint
				)
			);
		}

		const withdrawIx = await driftClient.getWithdrawIx(
			usdc.muln(10), // gross overestimate just to get everything out of the account
			0,
			withdrawerUsdcAta,
			true,
			subaccount
		);

		const closeAccountInstruction = createCloseAccountInstruction(
			withdrawerWrappedSolAta,
			driftClient.authority,
			driftClient.authority
		);

		const ixs = [
			...preInstructions,
			withdrawIx,
			...jupiterInstructions,
			closeAccountInstruction,
		];

		const buildTx = (cu: number): VersionedTransaction => {
			return getVersionedTransaction(
				driftClient.txSender.wallet.publicKey,
				[
					ComputeBudgetProgram.setComputeUnitLimit({
						units: cu,
					}),
					ComputeBudgetProgram.setComputeUnitPrice({
						microLamports:
							priorityFeeSubscriber instanceof PriorityFeeSubscriberMap
								? Math.floor(
										priorityFeeSubscriber.getPriorityFees('spot', 0)!.low * 1.1
								  )
								: Math.floor(
										priorityFeeSubscriber.getHeliusPriorityFeeLevel(
											HeliusPriorityLevel.LOW
										) * 1.1
								  ),
					}),
					...ixs,
				],
				[...lookupTables, driftLut],
				blockhash
			);
		};

		const simTxResult = await driftClient.connection.simulateTransaction(
			buildTx(1_400_000),
			{
				replaceRecentBlockhash: true,
				commitment: 'confirmed',
			}
		);

		if (simTxResult.value.err) {
			console.log('Sim error:');
			console.error(simTxResult.value.err);
			console.log('Sim logs:');
			console.log(simTxResult.value.logs);
			console.log(`Units consumed: ${simTxResult.value.unitsConsumed}`);
			return;
		}

		console.log(
			`${driftClient.authority.toBase58()} sending swap tx... ${
				performance.now() - start
			}`
		);

		const txSender = new WhileValidTxSender({
			connection: driftClient.connection,
			wallet: driftClient.wallet,
			retrySleep: 1000,
		});

		const txSigAndSlot = await txSender.sendVersionedTransaction(
			// @ts-ignore
			buildTx(Math.floor(simTxResult.value.unitsConsumed * 1.2)),
			[],
			driftClient.opts
		);
		console.log(`Swap tx: https://solana.fm/tx/${txSigAndSlot.txSig}`);
	} catch (e) {
		console.error(e);
	}
}
export function getDriftPriorityFeeEndpoint(driftEnv: DriftEnv): string {
	switch (driftEnv) {
		case 'devnet':
		case 'mainnet-beta':
			return 'https://dlob.drift.trade';
	}
}

export function validMinimumGasAmount(amount: number | undefined): boolean {
	if (amount === undefined || amount < 0) {
		return false;
	}
	return true;
}

export function validRebalanceSettledPnlThreshold(
	amount: number | undefined
): boolean {
	if (amount === undefined || amount < 1 || !Number.isInteger(amount)) {
		return false;
	}
	return true;
}

export const getPythPriceFeedIdForMarket = (
	marketIndex: number,
	markets: Array<SpotMarketConfig | PerpMarketConfig>,
	throwOnNotFound = true
): string | undefined => {
	const market = markets.find((market) => market.marketIndex === marketIndex);
	if (!market) {
		if (throwOnNotFound) {
			throw new Error(`Pyth feedID for market ${marketIndex} not found`);
		} else {
			logger.warn(`Pyth feedID for market ${marketIndex} not found`);
			return undefined;
		}
	}
	return market.pythFeedId;
};

export const getPythUpdateIxsForVaa = async (
	vaa: string,
	feedId: string,
	driftClient: DriftClient
) => {
	return await driftClient.getPostPythPullOracleUpdateAtomicIxs(vaa, feedId);
};

export const getStaleOracleMarketIndexes = (
	driftClient: DriftClient,
	markets: (PerpMarketConfig | SpotMarketConfig)[],
	marketType: MarketType,
	numFeeds = 2
) => {
	let oracleInfos: { oracleInfo: OraclePriceData; marketIndex: number }[] =
		markets.map((market) => {
			if (isVariant(marketType, 'perp')) {
				return {
					oracleInfo: driftClient.getOracleDataForPerpMarket(
						market.marketIndex
					),
					marketIndex: market.marketIndex,
				};
			} else {
				return {
					oracleInfo: driftClient.getOracleDataForSpotMarket(
						market.marketIndex
					),
					marketIndex: market.marketIndex,
				};
			}
		});
	oracleInfos = oracleInfos.sort(
		(a, b) => a.oracleInfo.slot.toNumber() - b.oracleInfo.slot.toNumber()
	);
	return oracleInfos
		.slice(0, numFeeds)
		.map((oracleInfo) => oracleInfo.marketIndex);
};

export const getAllPythOracleUpdateIxs = async (
	driftEnv: DriftEnv,
	activeMarketIndex: number,
	marketType: MarketType,
	pythPriceSubscriber: PythPriceFeedSubscriber,
	driftClient: DriftClient,
	numNonActiveOraclesToTryAndPush: number,
	marketIndexesToConsider: number[] = []
) => {
	let markets: (PerpMarketConfig | SpotMarketConfig)[];
	if (isVariant(marketType, 'perp')) {
		markets =
			driftEnv === 'mainnet-beta'
				? PerpMarkets['mainnet-beta']
				: PerpMarkets['devnet'];
	} else {
		markets =
			driftEnv === 'mainnet-beta'
				? SpotMarkets['mainnet-beta']
				: SpotMarkets['devnet'];
	}
	if (marketIndexesToConsider.length > 0) {
		markets = markets.filter((market) =>
			marketIndexesToConsider.includes(market.marketIndex)
		);
	}

	const primaryFeedId = getPythPriceFeedIdForMarket(
		activeMarketIndex,
		markets,
		false
	);
	marketIndexesToConsider =
		marketIndexesToConsider ?? markets.map((market) => market.marketIndex);
	const staleFeedIds = getStaleOracleMarketIndexes(
		driftClient,
		markets,
		marketType,
		numNonActiveOraclesToTryAndPush
	).map((index) => getPythPriceFeedIdForMarket(index, markets, false));

	const postOracleUpdateIxsPromises = [primaryFeedId, ...staleFeedIds]
		.filter((feedId) => feedId !== undefined)
		.map((feedId) => {
			if (!feedId) return;
			const vaa = pythPriceSubscriber.getLatestCachedVaa(feedId);
			if (!vaa) {
				logger.debug('No VAA found for feedId', feedId);
				return;
			}
			return driftClient.getPostPythPullOracleUpdateAtomicIxs(vaa, feedId);
		})
		.filter((ix) => ix !== undefined) as Promise<TransactionInstruction[]>[];
	const postOracleUpdateIxs = await Promise.all(postOracleUpdateIxsPromises);
	return postOracleUpdateIxs.flat();
};

export function canFillSpotMarket(spotMarket: SpotMarketAccount): boolean {
	if (
		isOneOfVariant(spotMarket.status, ['initialized', 'fillPaused', 'delisted'])
	) {
		logger.info(
			`Skipping market ${decodeName(
				spotMarket.name
			)} because its SpotMarket.status is ${getVariant(spotMarket.status)}`
		);
		return false;
	}
	return true;
}

export async function initializeSpotFulfillmentAccounts(
	driftClient: DriftClient,
	includeSubscribers = true,
	marketsOfInterest?: number[]
): Promise<{
	phoenixFulfillmentConfigs: Map<number, PhoenixV1FulfillmentConfigAccount>;
	openbookFulfillmentConfigs: Map<number, OpenbookV2FulfillmentConfigAccount>;
	phoenixSubscribers?: Map<number, PhoenixSubscriber>;
	openbookSubscribers?: Map<number, OpenbookV2Subscriber>;
}> {
	const phoenixFulfillmentConfigs = new Map<
		number,
		PhoenixV1FulfillmentConfigAccount
	>();
	const openbookFulfillmentConfigs = new Map<
		number,
		OpenbookV2FulfillmentConfigAccount
	>();
	const phoenixSubscribers = includeSubscribers
		? new Map<number, PhoenixSubscriber>()
		: undefined;
	const openbookSubscribers = includeSubscribers
		? new Map<number, OpenbookV2Subscriber>()
		: undefined;

	let accountSubscription:
		| {
				type: 'polling';
				accountLoader: BulkAccountLoader;
		  }
		| {
				type: 'websocket';
		  };
	if (
		(driftClient.accountSubscriber as PollingDriftClientAccountSubscriber)
			.accountLoader
	) {
		accountSubscription = {
			type: 'polling',
			accountLoader: (
				driftClient.accountSubscriber as PollingDriftClientAccountSubscriber
			).accountLoader,
		};
	} else {
		accountSubscription = {
			type: 'websocket',
		};
	}
	const marketSetupPromises: Promise<void>[] = [];
	const subscribePromises: Promise<void>[] = [];

	marketSetupPromises.push(
		new Promise((resolve) => {
			(async () => {
				const phoenixMarketConfigs =
					await driftClient.getPhoenixV1FulfillmentConfigs();
				for (const config of phoenixMarketConfigs) {
					if (
						marketsOfInterest &&
						!marketsOfInterest.includes(config.marketIndex)
					) {
						continue;
					}
					const spotMarket = driftClient.getSpotMarketAccount(
						config.marketIndex
					);
					if (!spotMarket) {
						logger.warn(
							`SpotMarket not found for PhoenixV1FulfillmentConfig for marketIndex: ${config.marketIndex}`
						);
						continue;
					}
					const symbol = decodeName(spotMarket.name);

					phoenixFulfillmentConfigs.set(config.marketIndex, config);

					if (includeSubscribers && isVariant(config.status, 'enabled')) {
						// set up phoenix price subscriber
						const phoenixSubscriber = new PhoenixSubscriber({
							connection: driftClient.connection,
							programId: config.phoenixProgramId,
							marketAddress: config.phoenixMarket,
							accountSubscription,
						});
						logger.info(`Initializing PhoenixSubscriber for ${symbol}...`);
						subscribePromises.push(
							phoenixSubscriber.subscribe().then(() => {
								phoenixSubscribers!.set(config.marketIndex, phoenixSubscriber);
							})
						);
					}
				}
				resolve();
			})();
		})
	);

	marketSetupPromises.push(
		new Promise((resolve) => {
			(async () => {
				const openbookMarketConfigs =
					await driftClient.getOpenbookV2FulfillmentConfigs();
				for (const config of openbookMarketConfigs) {
					if (
						marketsOfInterest &&
						!marketsOfInterest.includes(config.marketIndex)
					) {
						continue;
					}

					const spotMarket = driftClient.getSpotMarketAccount(
						config.marketIndex
					);

					if (!spotMarket) {
						logger.warn(
							`SpotMarket not found for OpenbookV2FulfillmentConfig for marketIndex: ${config.marketIndex}`
						);
						continue;
					}

					const symbol = decodeName(spotMarket.name);

					openbookFulfillmentConfigs.set(config.marketIndex, config);

					if (includeSubscribers && isVariant(config.status, 'enabled')) {
						// set up openbook subscriber
						const openbookSubscriber = new OpenbookV2Subscriber({
							connection: driftClient.connection,
							programId: config.openbookV2ProgramId,
							marketAddress: config.openbookV2Market,
							accountSubscription,
						});
						logger.info(`Initializing OpenbookSubscriber for ${symbol}...`);
						subscribePromises.push(
							openbookSubscriber.subscribe().then(() => {
								openbookSubscribers!.set(
									config.marketIndex,
									openbookSubscriber
								);
							})
						);
					}
				}
				resolve();
			})();
		})
	);

	const marketSetupStart = Date.now();
	logger.info(`Waiting for spot market startup...`);
	await Promise.all(marketSetupPromises);
	logger.info(`Market setup finished in ${Date.now() - marketSetupStart}ms`);

	const subscribeStart = Date.now();
	logger.info(`Waiting for spot markets to subscribe...`);
	await Promise.all(subscribePromises);
	logger.info(`Subscribed to spot markets in ${Date.now() - subscribeStart}ms`);

	return {
		phoenixFulfillmentConfigs,
		openbookFulfillmentConfigs,
		phoenixSubscribers,
		openbookSubscribers,
	};
}

export const chunks = <T>(array: readonly T[], size: number): T[][] => {
	return new Array(Math.ceil(array.length / size))
		.fill(null)
		.map((_, index) => index * size)
		.map((begin) => array.slice(begin, begin + size));
};

export const shuffle = <T>(array: T[]): T[] => {
	let currentIndex = array.length,
		randomIndex;

	while (currentIndex !== 0) {
		randomIndex = Math.floor(Math.random() * currentIndex);
		currentIndex--;
		[array[currentIndex], array[randomIndex]] = [
			array[randomIndex],
			array[currentIndex],
		];
	}

	return array;
};

export function removePythIxs(
	ixs: TransactionInstruction[],
	receiverPublicKeyStr: string = DRIFT_ORACLE_RECEIVER_ID
): TransactionInstruction[] {
	return ixs.filter(
		(ix) =>
			!ix.keys
				.map((meta) => meta.pubkey.toString())
				.includes(receiverPublicKeyStr)
	);
}

export function getSizeOfTransaction(
	instructions: TransactionInstruction[],
	versionedTransaction = true,
	addressLookupTables: AddressLookupTableAccount[] = []
): number {
	const programs = new Set<string>();
	const signers = new Set<string>();
	let accounts = new Set<string>();

	instructions.map((ix) => {
		programs.add(ix.programId.toBase58());
		accounts.add(ix.programId.toBase58());
		ix.keys.map((key) => {
			if (key.isSigner) {
				signers.add(key.pubkey.toBase58());
			}
			accounts.add(key.pubkey.toBase58());
		});
	});

	const instruction_sizes: number = instructions
		.map(
			(ix) =>
				1 +
				getSizeOfCompressedU16(ix.keys.length) +
				ix.keys.length +
				getSizeOfCompressedU16(ix.data.length) +
				ix.data.length
		)
		.reduce((a, b) => a + b, 0);

	let numberOfAddressLookups = 0;
	if (addressLookupTables.length > 0) {
		const lookupTableAddresses = addressLookupTables
			.map((addressLookupTable) =>
				addressLookupTable.state.addresses.map((address) => address.toBase58())
			)
			.flat();
		const totalNumberOfAccounts = accounts.size;
		accounts = new Set(
			[...accounts].filter((account) => !lookupTableAddresses.includes(account))
		);
		accounts = new Set([...accounts, ...programs, ...signers]);
		numberOfAddressLookups = totalNumberOfAccounts - accounts.size;
	}

	return (
		getSizeOfCompressedU16(signers.size) +
		signers.size * 64 + // array of signatures
		3 +
		getSizeOfCompressedU16(accounts.size) +
		32 * accounts.size + // array of account addresses
		32 + // recent blockhash
		getSizeOfCompressedU16(instructions.length) +
		instruction_sizes + // array of instructions
		(versionedTransaction ? 1 + getSizeOfCompressedU16(0) : 0) +
		(versionedTransaction ? 32 * addressLookupTables.length : 0) +
		(versionedTransaction && addressLookupTables.length > 0 ? 2 : 0) +
		numberOfAddressLookups
	);
}

function getSizeOfCompressedU16(n: number) {
	return 1 + Number(n >= 128) + Number(n >= 16384);
}

export async function checkIfAccountExists(
	connection: Connection,
	account: PublicKey
): Promise<boolean> {
	try {
		const accountInfo = await connection.getAccountInfo(account);
		return accountInfo != null;
	} catch (e) {
		// Doesn't already exist
		return false;
	}
}

export function getMarketsAndOracleInfosToLoad(
	sdkConfig: any,
	perpMarketIndicies: number[] | undefined,
	spotMarketIndicies: number[] | undefined
): {
	oracleInfos: OracleInfo[];
	perpMarketIndicies: number[] | undefined;
	spotMarketIndicies: number[] | undefined;
} {
	const oracleInfos: OracleInfo[] = [];
	const oraclesTracked = new Set();

	// only watch all markets if neither env vars are specified
	const noMarketsSpecified = !perpMarketIndicies && !spotMarketIndicies;

	let perpIndexes = perpMarketIndicies;
	if (!perpIndexes) {
		if (noMarketsSpecified) {
			perpIndexes = sdkConfig.PERP_MARKETS.map(
				(m: PerpMarketConfig) => m.marketIndex
			);
		} else {
			perpIndexes = [];
		}
	}
	let spotIndexes = spotMarketIndicies;
	if (!spotIndexes) {
		if (noMarketsSpecified) {
			spotIndexes = sdkConfig.SPOT_MARKETS.map(
				(m: SpotMarketConfig) => m.marketIndex
			);
		} else {
			spotIndexes = [];
		}
	}

	if (perpIndexes && perpIndexes.length > 0) {
		for (const idx of perpIndexes) {
			const perpMarketConfig = sdkConfig.PERP_MARKETS[idx] as PerpMarketConfig;
			if (!perpMarketConfig) {
				throw new Error(`Perp market config for ${idx} not found`);
			}
			const oracleKey = perpMarketConfig.oracle.toBase58();
			if (!oraclesTracked.has(oracleKey)) {
				logger.info(`Tracking oracle ${oracleKey} for perp market ${idx}`);
				oracleInfos.push({
					publicKey: perpMarketConfig.oracle,
					source: perpMarketConfig.oracleSource,
				});
				oraclesTracked.add(oracleKey);
			}
		}
		logger.info(`Bot tracking perp markets: ${JSON.stringify(perpIndexes)}`);
	}

	if (spotIndexes && spotIndexes.length > 0) {
		for (const idx of spotIndexes) {
			const spotMarketConfig = sdkConfig.SPOT_MARKETS[idx] as SpotMarketConfig;
			if (!spotMarketConfig) {
				throw new Error(`Spot market config for ${idx} not found`);
			}
			const oracleKey = spotMarketConfig.oracle.toBase58();
			if (!oraclesTracked.has(oracleKey)) {
				logger.info(`Tracking oracle ${oracleKey} for spot market ${idx}`);
				oracleInfos.push({
					publicKey: spotMarketConfig.oracle,
					source: spotMarketConfig.oracleSource,
				});
				oraclesTracked.add(oracleKey);
			}
		}
		logger.info(`Bot tracking spot markets: ${JSON.stringify(spotIndexes)}`);
	}

	return {
		oracleInfos,
		perpMarketIndicies:
			perpIndexes && perpIndexes.length > 0 ? perpIndexes : undefined,
		spotMarketIndicies:
			spotIndexes && spotIndexes.length > 0 ? spotIndexes : undefined,
	};
}<|MERGE_RESOLUTION|>--- conflicted
+++ resolved
@@ -758,25 +758,6 @@
 			const maker = makerInfos[i].data;
 			const makerSlot = makerInfos[i].slot;
 			const makerOrder = maker.order!;
-<<<<<<< HEAD
-			msg += `  [${i}] market ${
-				makerOrder.marketIndex
-			}: ${maker.maker.toBase58()}-${
-				makerOrder.orderId
-			} (makerSlot: ${makerSlot}) ${getVariant(
-				makerOrder.direction
-			)} ${convertToNumber(
-				makerOrder.baseAssetAmountFilled,
-				basePrecision
-			)}/${convertToNumber(
-				makerOrder.baseAssetAmount,
-				basePrecision
-			)} @ ${convertToNumber(makerOrder.price, PRICE_PRECISION)} (offset: ${
-				makerOrder.oraclePriceOffset / PRICE_PRECISION.toNumber()
-			}) (orderType: ${
-				node.node.isSwift ? 'swift' : getVariant(makerOrder.orderType)
-			})\n`;
-=======
 			logger.info(
 				'fill attempt maker: ' +
 					JSON.stringify({
@@ -806,7 +787,6 @@
 						removeLastIxPreSim,
 					})
 			);
->>>>>>> f6bdbf95
 		}
 	}
 }
