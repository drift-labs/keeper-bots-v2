import { bs58 } from '@project-serum/anchor/dist/cjs/utils/bytes';
import fs from 'fs';
import { logger } from './logger';
import {
	BN,
	DLOB,
	DLOBNode,
	MarketType,
	NodeToFill,
	NodeToTrigger,
	OraclePriceData,
	PERCENTAGE_PRECISION,
	PRICE_PRECISION,
	PerpMarketAccount,
	QUOTE_PRECISION,
<<<<<<< HEAD
	SpotMarketAccount,
=======
	TxSender,
>>>>>>> 445980b4
	Wallet,
	convertToNumber,
	getOrderSignature,
} from '@drift-labs/sdk';
import {
	createAssociatedTokenAccountInstruction,
	getAssociatedTokenAddress,
} from '@solana/spl-token';
import {
	AddressLookupTableAccount,
	ComputeBudgetProgram,
	ConfirmOptions,
	Connection,
	Keypair,
	PublicKey,
	Signer,
	Transaction,
	TransactionError,
	TransactionInstruction,
	VersionedTransaction,
} from '@solana/web3.js';

// devnet only
export const TOKEN_FAUCET_PROGRAM_ID = new PublicKey(
	'V4v1mQiAdLz4qwckEb45WqHYceYizoib39cDBHSWfaB'
);

export async function getOrCreateAssociatedTokenAccount(
	connection: Connection,
	mint: PublicKey,
	wallet: Wallet
): Promise<PublicKey> {
	const associatedTokenAccount = await getAssociatedTokenAddress(
		mint,
		wallet.publicKey
	);

	const accountInfo = await connection.getAccountInfo(associatedTokenAccount);
	if (accountInfo == null) {
		const tx = new Transaction().add(
			createAssociatedTokenAccountInstruction(
				wallet.publicKey,
				associatedTokenAccount,
				wallet.publicKey,
				mint
			)
		);
		const txSig = await connection.sendTransaction(tx, [wallet.payer]);
		const latestBlock = await connection.getLatestBlockhash();
		await connection.confirmTransaction(
			{
				signature: txSig,
				blockhash: latestBlock.blockhash,
				lastValidBlockHeight: latestBlock.lastValidBlockHeight,
			},
			'confirmed'
		);
	}

	return associatedTokenAccount;
}

export function loadCommaDelimitToArray(str: string): number[] {
	try {
		return str
			.split(',')
			.filter((element) => {
				if (element.trim() === '') {
					return false;
				}

				return !isNaN(Number(element));
			})
			.map((element) => {
				return Number(element);
			});
	} catch (e) {
		return [];
	}
}

export function convertToMarketType(input: string): MarketType {
    switch (input.toUpperCase()) {
        case "PERP":
            return MarketType.PERP;
        case "SPOT":
            return MarketType.SPOT;
        default:
            throw new Error(`Invalid market type: ${input}`);
    }
}

export function loadKeypair(privateKey: string): Keypair {
	// try to load privateKey as a filepath
	let loadedKey: Uint8Array;
	if (fs.existsSync(privateKey)) {
		logger.info(`loading private key from ${privateKey}`);
		privateKey = fs.readFileSync(privateKey).toString();
	}

	if (privateKey.includes('[') && privateKey.includes(']')) {
		logger.info(`Trying to load private key as numbers array`);
		loadedKey = Uint8Array.from(JSON.parse(privateKey));
	} else if (privateKey.includes(',')) {
		logger.info(`Trying to load private key as comma separated numbers`);
		loadedKey = Uint8Array.from(
			privateKey.split(',').map((val) => Number(val))
		);
	} else {
		logger.info(`Trying to load private key as base58 string`);
		privateKey = privateKey.replace(/\s/g, '');
		loadedKey = new Uint8Array(bs58.decode(privateKey));
	}

	return Keypair.fromSecretKey(Uint8Array.from(loadedKey));
}

export function getWallet(privateKeyOrFilepath: string): [Keypair, Wallet] {
	const keypair = loadKeypair(privateKeyOrFilepath);
	return [keypair, new Wallet(keypair)];
}

export function sleepMs(ms: number) {
	return new Promise((resolve) => setTimeout(resolve, ms));
}

export function sleepS(s: number) {
	return sleepMs(s * 1000);
}

export function decodeName(bytes: number[]): string {
	const buffer = Buffer.from(bytes);
	return buffer.toString('utf8').trim();
}

export function getNodeToFillSignature(node: NodeToFill): string {
	if (!node.node.userAccount) {
		return '~';
	}
	return `${node.node.userAccount}-${node.node.order?.orderId.toString()}`;
}

export function getFillSignatureFromUserAccountAndOrderId(
	userAccount: string,
	orderId: string
): string {
	return `${userAccount}-${orderId}`;
}

export function getNodeToTriggerSignature(node: NodeToTrigger): string {
	return getOrderSignature(node.node.order.orderId, node.node.userAccount);
}

export async function waitForAllSubscribesToFinish(
	subscriptionPromises: Promise<boolean>[]
): Promise<boolean> {
	const results = await Promise.all(subscriptionPromises);
	const falsePromises = subscriptionPromises.filter(
		(_, index) => !results[index]
	);
	if (falsePromises.length > 0) {
		logger.info('waiting to subscribe to DriftClient and User');
		await sleepMs(1000);
		return waitForAllSubscribesToFinish(falsePromises);
	} else {
		return true;
	}
}

export function getBestLimitBidExcludePubKey(
	dlob: DLOB,
	marketIndex: number,
	marketType: MarketType,
	slot: number,
	oraclePriceData: OraclePriceData,
	excludedPubKey: string,
	excludedUserAccountsAndOrder?: [string, number][]
): DLOBNode | undefined {
	const bids = dlob.getRestingLimitBids(
		marketIndex,
		slot,
		marketType,
		oraclePriceData
	);

	for (const bid of bids) {
		if (bid.userAccount === excludedPubKey) {
			continue;
		}
		if (
			excludedUserAccountsAndOrder?.some(
				(entry) =>
					entry[0] === (bid.userAccount ?? '') &&
					entry[1] === (bid.order?.orderId ?? -1)
			)
		) {
			continue;
		}
		return bid;
	}

	return undefined;
}

export function getBestLimitAskExcludePubKey(
	dlob: DLOB,
	marketIndex: number,
	marketType: MarketType,
	slot: number,
	oraclePriceData: OraclePriceData,
	excludedPubKey: string,
	excludedUserAccountsAndOrder?: [string, number][]
): DLOBNode | undefined {
	const asks = dlob.getRestingLimitAsks(
		marketIndex,
		slot,
		marketType,
		oraclePriceData
	);
	for (const ask of asks) {
		if (ask.userAccount === excludedPubKey) {
			continue;
		}
		if (
			excludedUserAccountsAndOrder?.some(
				(entry) =>
					entry[0] === (ask.userAccount ?? '') &&
					entry[1] === (ask.order?.orderId || -1)
			)
		) {
			continue;
		}

		return ask;
	}

	return undefined;
}

function roundDownToNearest(num: number, nearest = 100) {
	return Math.floor(num / nearest) * nearest;
}

export function calculateBaseAmountToMarketMakePerp(
	perpMarketAccount: PerpMarketAccount,
	netSpotMarketValue: BN,
	targetLeverage = 1
) {
	const basePriceNormed = convertToNumber(
		perpMarketAccount.amm.historicalOracleData.lastOraclePriceTwap
	);

	const tcNormalized = convertToNumber(netSpotMarketValue, QUOTE_PRECISION)

	logger.info(netSpotMarketValue.toString() + '->' + tcNormalized.toString());

	targetLeverage *= 0.95;

	const maxBase = (tcNormalized / basePriceNormed) * targetLeverage;
	const marketSymbol = decodeName(perpMarketAccount.name);

	logger.info(
		`(mkt index: ${marketSymbol}) base to market make (targetLvg=${targetLeverage.toString()}): ${maxBase.toString()} = ${tcNormed.toString()} / ${basePriceNormed.toString()} * ${targetLeverage.toString()}`
	);

	return maxBase;
}

export function calculateBaseAmountToMarketMakeSpot(
	spotMarketAccount: SpotMarketAccount,
	netSpotMarketValue: BN,
	targetLeverage = 1
) {
	const basePriceNormalized = convertToNumber(
		spotMarketAccount.historicalOracleData.lastOraclePriceTwap
	)

	const tcNormalized = convertToNumber(netSpotMarketValue, QUOTE_PRECISION)

	logger.info(netSpotMarketValue.toString() + '->' + tcNormalized.toString());

	targetLeverage *= 0.95;

	const maxBase = (tcNormalized / basePriceNormalized) * targetLeverage;
	const marketSymbol = decodeName(spotMarketAccount.name);

	logger.info(
		`(mkt index: ${marketSymbol}) base to market make (targetLvg=${targetLeverage.toString()}): ${maxBase.toString()} = ${tcNormed.toString()} / ${basePriceNormed.toString()} * ${targetLeverage.toString()}`
	);

	return maxBase;
}

export function isMarketVolatile(
	perpMarketAccount: PerpMarketAccount,
	oraclePriceData: OraclePriceData,
	volatileThreshold = 0.005 // 50 bps
) {
	const twapPrice =
		perpMarketAccount.amm.historicalOracleData.lastOraclePriceTwap5Min;
	const lastPrice = perpMarketAccount.amm.historicalOracleData.lastOraclePrice;
	const currentPrice = oraclePriceData.price;
	const minDenom = BN.min(BN.min(currentPrice, lastPrice), twapPrice);
	const cVsL =
		Math.abs(
			currentPrice.sub(lastPrice).mul(PRICE_PRECISION).div(minDenom).toNumber()
		) / PERCENTAGE_PRECISION.toNumber();
	const cVsT =
		Math.abs(
			currentPrice.sub(twapPrice).mul(PRICE_PRECISION).div(minDenom).toNumber()
		) / PERCENTAGE_PRECISION.toNumber();

	const recentStd =
		perpMarketAccount.amm.oracleStd
			.mul(PRICE_PRECISION)
			.div(minDenom)
			.toNumber() / PERCENTAGE_PRECISION.toNumber();

	if (
		recentStd > volatileThreshold ||
		cVsT > volatileThreshold ||
		cVsL > volatileThreshold
	) {
		return true;
	}

	return false;
}

<<<<<<< HEAD
export function isSpotMarketVolatile(
	spotMarketAccount: SpotMarketAccount,
	oraclePriceData: OraclePriceData,
	volatileThreshold = 0.005
) {
	const twapPrice =
		spotMarketAccount.historicalOracleData.lastOraclePriceTwap5Min;
	const lastPrice = spotMarketAccount.historicalOracleData.lastOraclePrice;
	const currentPrice = oraclePriceData.price;
	const minDenom = BN.min(BN.min(currentPrice, lastPrice), twapPrice);
	const cVsL =
		Math.abs(
			currentPrice.sub(lastPrice).mul(PRICE_PRECISION).div(minDenom).toNumber()
		) / PERCENTAGE_PRECISION.toNumber();
	const cVsT =
		Math.abs(
			currentPrice.sub(twapPrice).mul(PRICE_PRECISION).div(minDenom).toNumber()
		) / PERCENTAGE_PRECISION.toNumber();

	if (
		cVsT > volatileThreshold ||
		cVsL > volatileThreshold
	) {
		return true;
	}

	return false;
=======
export function isSetComputeUnitsIx(ix: TransactionInstruction): boolean {
	// Compute budget program discriminator is first byte
	// 2: set compute unit limit
	// 3: set compute unit price
	if (
		ix.programId.equals(ComputeBudgetProgram.programId) &&
		ix.data.at(0) === 2
	) {
		return true;
	}
	return false;
}

export type SimulateAndGetTxWithCUsResponse = {
	cuEstimate: number;
	simTxLogs: Array<string> | null;
	simError: TransactionError | string | null;
	tx: VersionedTransaction;
};
export async function simulateAndGetTxWithCUs(
	ixs: Array<TransactionInstruction>,
	connection: Connection,
	txSender: TxSender,
	lookupTableAccounts: AddressLookupTableAccount[],
	additionalSigners: Array<Signer>,
	opts?: ConfirmOptions,
	cuLimitMultiplier = 1.0,
	logSimDuration = false,
	doSimulation = true
): Promise<SimulateAndGetTxWithCUsResponse> {
	if (ixs.length === 0) {
		throw new Error('cannot simulate empty tx');
	}

	let setCULimitIxIdx = -1;
	for (let idx = 0; idx < ixs.length; idx++) {
		if (isSetComputeUnitsIx(ixs[idx])) {
			setCULimitIxIdx = idx;
			break;
		}
	}

	const tx = await txSender.getVersionedTransaction(
		ixs,
		lookupTableAccounts,
		additionalSigners,
		opts
	);
	if (!doSimulation) {
		return {
			cuEstimate: -1,
			simTxLogs: null,
			simError: null,
			tx,
		};
	}

	let resp;
	try {
		const start = Date.now();
		resp = await connection.simulateTransaction(tx, {
			sigVerify: false,
			replaceRecentBlockhash: true,
			commitment: connection.commitment,
		});
		if (logSimDuration) {
			console.log(`Simulated tx took: ${Date.now() - start}ms`);
		}
	} catch (e) {
		console.error(e);
	}
	if (!resp) {
		throw new Error('Failed to simulate transaction');
	}

	if (resp.value.unitsConsumed === undefined) {
		throw new Error(`Failed to get units consumed from simulateTransaction`);
	}

	const simTxLogs = resp.value.logs;
	const cuEstimate = resp.value.unitsConsumed!;
	if (setCULimitIxIdx === -1) {
		ixs.unshift(
			ComputeBudgetProgram.setComputeUnitLimit({
				units: cuEstimate * cuLimitMultiplier,
			})
		);
	} else {
		ixs[setCULimitIxIdx] = ComputeBudgetProgram.setComputeUnitLimit({
			units: cuEstimate * cuLimitMultiplier,
		});
	}

	return {
		cuEstimate,
		simTxLogs,
		simError: resp.value.err,
		tx: await txSender.getVersionedTransaction(
			ixs,
			lookupTableAccounts,
			additionalSigners,
			opts
		),
	};
>>>>>>> 445980b4
}<|MERGE_RESOLUTION|>--- conflicted
+++ resolved
@@ -13,11 +13,8 @@
 	PRICE_PRECISION,
 	PerpMarketAccount,
 	QUOTE_PRECISION,
-<<<<<<< HEAD
 	SpotMarketAccount,
-=======
 	TxSender,
->>>>>>> 445980b4
 	Wallet,
 	convertToNumber,
 	getOrderSignature,
@@ -347,7 +344,6 @@
 	return false;
 }
 
-<<<<<<< HEAD
 export function isSpotMarketVolatile(
 	spotMarketAccount: SpotMarketAccount,
 	oraclePriceData: OraclePriceData,
@@ -375,7 +371,7 @@
 	}
 
 	return false;
-=======
+}
 export function isSetComputeUnitsIx(ix: TransactionInstruction): boolean {
 	// Compute budget program discriminator is first byte
 	// 2: set compute unit limit
@@ -395,6 +391,7 @@
 	simError: TransactionError | string | null;
 	tx: VersionedTransaction;
 };
+
 export async function simulateAndGetTxWithCUs(
 	ixs: Array<TransactionInstruction>,
 	connection: Connection,
@@ -480,5 +477,4 @@
 			opts
 		),
 	};
->>>>>>> 445980b4
 }