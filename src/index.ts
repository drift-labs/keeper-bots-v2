import { program, Option } from 'commander';
import * as http from 'http';

import { Connection, Commitment, Keypair, PublicKey } from '@solana/web3.js';
import {
	SearcherClient,
	searcherClient,
} from 'jito-ts/dist/sdk/block-engine/searcher';

import { getAssociatedTokenAddress } from '@solana/spl-token';
import {
	BulkAccountLoader,
	DriftClient,
	User,
	initialize,
	EventSubscriber,
	SlotSubscriber,
	convertToNumber,
	QUOTE_PRECISION,
	SpotMarkets,
	BN,
	TokenFaucet,
	DriftClientSubscriptionConfig,
	LogProviderConfig,
	getMarketsAndOraclesForSubscription,
	RetryTxSender,
} from '@drift-labs/sdk';
import { promiseTimeout } from '@drift-labs/sdk/lib/util/promiseTimeout';
import { Mutex } from 'async-mutex';

import { logger, setLogLevel } from './logger';
import { constants } from './types';
import { FillerBot } from './bots/filler';
import { SpotFillerBot } from './bots/spotFiller';
import { TriggerBot } from './bots/trigger';
import { JitMakerBot } from './bots/jitMaker';
import { LiquidatorBot } from './bots/liquidator';
import { FloatingPerpMakerBot } from './bots/floatingMaker';
import { Bot } from './types';
import { IFRevenueSettlerBot } from './bots/ifRevenueSettler';
import { UserPnlSettlerBot } from './bots/userPnlSettler';
import {
	getOrCreateAssociatedTokenAccount,
	sleepMs,
	TOKEN_FAUCET_PROGRAM_ID,
	getWallet,
	loadKeypair,
	waitForAllSubscribesToFinish,
} from './utils';
import {
	Config,
	configHasBot,
	loadConfigFromFile,
	loadConfigFromOpts,
} from './config';
import { FundingRateUpdaterBot } from './bots/fundingRateUpdater';
<<<<<<< HEAD
import { FillerLiteBot } from './bots/fillerLite';
=======
import { MarketBidAskTwapCrank } from './bots/marketBidAskTwapCrank';
>>>>>>> 8de1a6e9

require('dotenv').config();
const commitHash = process.env.COMMIT ?? '';

const stateCommitment: Commitment = 'processed';
const healthCheckPort = process.env.HEALTH_CHECK_PORT || 8888;

program
	.option('-d, --dry-run', 'Dry run, do not send transactions on chain')
	.option(
		'--init-user',
		'calls driftClient.initializeUserAccount if no user account exists'
	)
	.option('--filler', 'Enable filler bot')
	.option('--filler-lite', 'Enable filler lite bot')
	.option('--spot-filler', 'Enable spot filler bot')
	.option('--trigger', 'Enable trigger bot')
	.option('--jit-maker', 'Enable JIT auction maker bot')
	.option('--floating-maker', 'Enable floating maker bot')
	.option('--liquidator', 'Enable liquidator bot')
	.option(
		'--if-revenue-settler',
		'Enable Insurance Fund revenue pool settler bot'
	)
	.option('--funding-rate-updater', 'Enable Funding Rate updater bot')
	.option('--user-pnl-settler', 'Enable User PnL settler bot')
	.option('--mark-twap-crank', 'Enable bid/ask twap crank bot')

	.option('--cancel-open-orders', 'Cancel open orders on startup')
	.option('--close-open-positions', 'close all open positions')
	.option('--test-liveness', 'Purposefully fail liveness test after 1 minute')
	.option(
		'--force-deposit <number>',
		'Force deposit this amount of USDC to collateral account, the program will end after the deposit transaction is sent'
	)
	.option('--metrics <number>', 'Enable Prometheus metric scraper (deprecated)')
	.addOption(
		new Option(
			'-p, --private-key <string>',
			'private key, supports path to id.json, or list of comma separate numbers'
		).env('KEEPER_PRIVATE_KEY')
	)
	.option('--debug', 'Enable debug logging')
	.option(
		'--run-once',
		'Exit after running bot loops once (only for supported bots)'
	)
	.option(
		'--websocket',
		'Use websocket instead of RPC polling for account updates'
	)
	.option(
		'--disable-auto-derisking',
		'Set to disable auto derisking (primarily used for liquidator to close inherited positions)'
	)
	.option(
		'--subaccount <string>',
		'subaccount(s) to use (comma delimited), specify which subaccountsIDs to load',
		'0'
	)
	.option(
		'--perp-markets <string>',
		'comma delimited list of perp market ID(s) to liquidate (willing to inherit risk), omit for all',
		''
	)
	.option(
		'--spot-markets <string>',
		'comma delimited list of spot market ID(s) to liquidate (willing to inherit risk), omit for all',
		''
	)
	.option(
		'--transaction-version <number>',
		'Select transaction version (omit for legacy transaction)',
		''
	)
	.option(
		'--config-file <string>',
		'Config file to load (yaml format), will override any other config options',
		''
	)
	.option(
		'--use-jito',
		'Submit transactions to a Jito relayer if the bot supports it'
	)
	.parse();

const opts = program.opts();
let config: Config;
if (opts.configFile) {
	logger.info(`Loading config from ${opts.configFile}`);
	config = loadConfigFromFile(opts.configFile);
} else {
	logger.info(`Loading config from command line options`);
	config = loadConfigFromOpts(opts);
}
logger.info(
	`Bot config:\n${JSON.stringify(
		config,
		(k, v) => {
			if (k === 'keeperPrivateKey') {
				return '*'.repeat(v.length);
			}
			return v;
		},
		2
	)}`
);

// @ts-ignore
const sdkConfig = initialize({ env: config.global.driftEnv });

setLogLevel(config.global.debug ? 'debug' : 'info');

const endpoint = config.global.endpoint!;
const wsEndpoint = config.global.wsEndpoint;
logger.info(`RPC endpoint: ${endpoint}`);
logger.info(`WS endpoint:  ${wsEndpoint}`);
logger.info(`DriftEnv:     ${config.global.driftEnv}`);
logger.info(`Commit:       ${commitHash}`);

function printUserAccountStats(clearingHouseUser: User) {
	const freeCollateral = clearingHouseUser.getFreeCollateral();
	logger.info(
		`User free collateral: $${convertToNumber(
			freeCollateral,
			QUOTE_PRECISION
		)}:`
	);

	logger.info(
		`CHUser unrealized funding PnL: ${convertToNumber(
			clearingHouseUser.getUnrealizedFundingPNL(),
			QUOTE_PRECISION
		)}`
	);
	logger.info(
		`CHUser unrealized PnL:         ${convertToNumber(
			clearingHouseUser.getUnrealizedPNL(),
			QUOTE_PRECISION
		)}`
	);
}

const bots: Bot[] = [];
const runBot = async () => {
	logger.info(`Loading wallet keypair`);
	const privateKeyOrFilepath = config.global.keeperPrivateKey;
	if (!privateKeyOrFilepath) {
		throw new Error(
			'Must set environment variable KEEPER_PRIVATE_KEY with the path to a id.json or a list of commma separated numbers'
		);
	}
	const [keypair, wallet] = getWallet(privateKeyOrFilepath);
	const driftPublicKey = new PublicKey(sdkConfig.DRIFT_PROGRAM_ID);

	const connection = new Connection(endpoint, {
		wsEndpoint: wsEndpoint,
		commitment: stateCommitment,
	});

	const sendTxConnection = new Connection(endpoint, {
		wsEndpoint: wsEndpoint,
		commitment: stateCommitment,
		disableRetryOnRateLimit: true,
	});

	let bulkAccountLoader: BulkAccountLoader | undefined;
	let lastBulkAccountLoaderSlot: number | undefined;
	let accountSubscription: DriftClientSubscriptionConfig = {
		type: 'websocket',
	};
	let logProviderConfig: LogProviderConfig = {
		type: 'websocket',
	};

	if (!config.global.websocket) {
		bulkAccountLoader = new BulkAccountLoader(
			connection,
			stateCommitment,
			config.global.bulkAccountLoaderPollingInterval
		);
		lastBulkAccountLoaderSlot = bulkAccountLoader.mostRecentSlot;
		accountSubscription = {
			type: 'polling',
			accountLoader: bulkAccountLoader,
		};
		logProviderConfig = {
			type: 'polling',
			frequency: config.global.eventSubscriberPollingInterval,
		};
	}

	const opts = {
		commitment: stateCommitment,
		skipPreflight: false,
		preflightCommitment: stateCommitment,
	};
	const txSender = new RetryTxSender({
		connection: sendTxConnection,
		wallet,
		opts,
	});

	let perpMarketIndexes, spotMarketIndexes, oracleInfos;
	if (configHasBot(config, 'fillerLite')) {
		({ perpMarketIndexes, spotMarketIndexes, oracleInfos } =
			getMarketsAndOraclesForSubscription(config.global.driftEnv));
	}
	const driftClient = new DriftClient({
		connection,
		wallet,
		programID: driftPublicKey,
		opts,
		accountSubscription,
		env: config.global.driftEnv,
		userStats: true,
		perpMarketIndexes,
		spotMarketIndexes,
		oracleInfos,
		activeSubAccountId: config.global.subaccounts![0],
		subAccountIds: config.global.subaccounts ?? [0],
		txSender,
	});

	const eventSubscriber = new EventSubscriber(connection, driftClient.program, {
		maxTx: 4096,
		maxEventsPerType: 4096,
		orderBy: 'blockchain',
		orderDir: 'desc',
		commitment: stateCommitment,
		logProviderConfig,
	});

	const slotSubscriber = new SlotSubscriber(connection, {});
	const lastSlotReceivedMutex = new Mutex();
	let lastSlotReceived: number;
	let lastHealthCheckSlot = -1;
	const startupTime = Date.now();

	const lamportsBalance = await connection.getBalance(wallet.publicKey);
	logger.info(
		`DriftClient ProgramId: ${driftClient.program.programId.toBase58()}`
	);
	logger.info(`Wallet pubkey: ${wallet.publicKey.toBase58()}`);
	logger.info(` . SOL balance: ${lamportsBalance / 10 ** 9}`);

	try {
		const tokenAccount = await getOrCreateAssociatedTokenAccount(
			connection,
			new PublicKey(constants[config.global.driftEnv!].USDCMint),
			wallet
		);
		const usdcBalance = await connection.getTokenAccountBalance(tokenAccount);
		logger.info(` . USDC balance: ${usdcBalance.value.uiAmount}`);
	} catch (e) {
		logger.info(`Failed to load USDC token account: ${e}`);
	}

	while (!(await driftClient.subscribe())) {
		logger.info('waiting to subscribe to DriftClient');
		await sleepMs(1000);
	}
	const driftUser = driftClient.getUser();
	const subscribePromises = configHasBot(config, 'fillerLite')
		? [driftUser.subscribe()]
		: [driftUser.subscribe(), eventSubscriber.subscribe()];
	await waitForAllSubscribesToFinish(subscribePromises);

	// await driftClient.subscribe();
	driftClient.eventEmitter.on('error', (e) => {
		logger.info('clearing house error');
		logger.error(e);
	});

	await slotSubscriber.subscribe();
	slotSubscriber.eventEmitter.on('newSlot', async (slot: number) => {
		await lastSlotReceivedMutex.runExclusive(async () => {
			lastSlotReceived = slot;
		});
	});

	if (!(await driftClient.getUser().exists())) {
		logger.error(`User for ${wallet.publicKey} does not exist`);
		if (config.global.initUser) {
			logger.info(`Creating User for ${wallet.publicKey}`);
			const [txSig] = await driftClient.initializeUserAccount();
			logger.info(`Initialized user account in transaction: ${txSig}`);
		} else {
			throw new Error("Run with '--init-user' flag to initialize a User");
		}
	}

	logger.info(
		`User PublicKey: ${driftUser.getUserAccountPublicKey().toBase58()}`
	);
	await driftClient.getUser().fetchAccounts();

	printUserAccountStats(driftUser);
	if (config.global.closeOpenPositions) {
		logger.info(`Closing open perp positions`);
		let closedPerps = 0;
		for await (const p of driftUser.getUserAccount().perpPositions) {
			if (p.baseAssetAmount.isZero()) {
				logger.info(`no position on market: ${p.marketIndex}`);
				continue;
			}
			logger.info(`closing position on ${p.marketIndex}`);
			logger.info(` . ${await driftClient.closePosition(p.marketIndex)}`);
			closedPerps++;
		}
		console.log(`Closed ${closedPerps} spot positions`);

		let closedSpots = 0;
		for await (const p of driftUser.getUserAccount().spotPositions) {
			if (p.scaledBalance.isZero()) {
				logger.info(`no position on market: ${p.marketIndex}`);
				continue;
			}
			logger.info(`closing position on ${p.marketIndex}`);
			logger.info(` . ${await driftClient.closePosition(p.marketIndex)}`);
			closedSpots++;
		}
		console.log(`Closed ${closedSpots} spot positions`);
	}

	// check that user has collateral
	const freeCollateral = driftUser.getFreeCollateral();
	if (
		freeCollateral.isZero() &&
		configHasBot(config, 'jitMaker') &&
		!config.global.forceDeposit
	) {
		throw new Error(
			`No collateral in account, collateral is required to run JitMakerBot, run with --force-deposit flag to deposit collateral`
		);
	}
	if (config.global.forceDeposit) {
		logger.info(
			`Depositing (${new BN(
				config.global.forceDeposit
			).toString()} USDC to collateral account)`
		);

		if (config.global.forceDeposit < 0) {
			logger.error(`Deposit amount must be greater than 0`);
			throw new Error('Deposit amount must be greater than 0');
		}

		const mint = SpotMarkets[config.global.driftEnv!][0].mint; // TODO: are index 0 always USDC???, support other collaterals

		const ata = await getAssociatedTokenAddress(mint, wallet.publicKey);

		const amount = new BN(config.global.forceDeposit).mul(QUOTE_PRECISION);

		if (config.global.driftEnv === 'devnet') {
			const tokenFaucet = new TokenFaucet(
				connection,
				wallet,
				TOKEN_FAUCET_PROGRAM_ID,
				mint,
				opts
			);
			await tokenFaucet.mintToUser(ata, amount);
		}

		const tx = await driftClient.deposit(
			amount,
			0, // USDC bank
			ata
		);
		logger.info(`Deposit transaction: ${tx}`);
		logger.info(`exiting...run again without --force-deposit flag`);
		return;
	}

	let jitoSearcherClient: SearcherClient | undefined;
	let jitoAuthKeypair: Keypair | undefined;
	if (config.global.useJito) {
		const jitoBlockEngineUrl = config.global.jitoBlockEngineUrl;
		const privateKey = config.global.jitoAuthPrivateKey;
		if (!jitoBlockEngineUrl) {
			throw new Error(
				'Must configure or set JITO_BLOCK_ENGINE_URL environment variable '
			);
		}
		if (!privateKey) {
			throw new Error(
				'Must configure or set JITO_AUTH_PRIVATE_KEY environment variable'
			);
		}
		logger.info(`Loading jito keypair`);
		jitoAuthKeypair = loadKeypair(privateKey);
		jitoSearcherClient = searcherClient(jitoBlockEngineUrl, jitoAuthKeypair);
		jitoSearcherClient.onBundleResult(
			(bundle) => {
				logger.info(`JITO bundle result: ${JSON.stringify(bundle)}`);
			},
			(error) => {
				logger.error(`JITO bundle error: ${error}`);
			}
		);
	}

	/*
	 * Start bots depending on flags enabled
	 */

	if (configHasBot(config, 'filler')) {
		bots.push(
			new FillerBot(
				slotSubscriber,
				bulkAccountLoader,
				driftClient,
				eventSubscriber,
				{
					rpcEndpoint: endpoint,
					commit: commitHash,
					driftEnv: config.global.driftEnv!,
					driftPid: driftPublicKey.toBase58(),
					walletAuthority: wallet.publicKey.toBase58(),
				},
				config.botConfigs!.filler!,
				jitoSearcherClient,
				jitoAuthKeypair,
				keypair
			)
		);
	}
	if (configHasBot(config, 'fillerLite')) {
		logger.info(`Starting filler lite bot`);
		bots.push(
			new FillerLiteBot(
				slotSubscriber,
				driftClient,
				{
					rpcEndpoint: endpoint,
					commit: commitHash,
					driftEnv: config.global.driftEnv!,
					driftPid: driftPublicKey.toBase58(),
					walletAuthority: wallet.publicKey.toBase58(),
				},
				config.botConfigs!.fillerLite!,
				jitoSearcherClient,
				jitoAuthKeypair,
				keypair
			)
		);
	}
	if (configHasBot(config, 'spotFiller')) {
		bots.push(
			new SpotFillerBot(
				slotSubscriber,
				bulkAccountLoader,
				driftClient,
				eventSubscriber,
				{
					rpcEndpoint: endpoint,
					commit: commitHash,
					driftEnv: config.global.driftEnv!,
					driftPid: driftPublicKey.toBase58(),
					walletAuthority: wallet.publicKey.toBase58(),
				},
				config.botConfigs!.spotFiller!
			)
		);
	}
	if (configHasBot(config, 'trigger')) {
		bots.push(
			new TriggerBot(
				driftClient,
				slotSubscriber,
				{
					rpcEndpoint: endpoint,
					commit: commitHash,
					driftEnv: config.global.driftEnv!,
					driftPid: driftPublicKey.toBase58(),
					walletAuthority: wallet.publicKey.toBase58(),
				},
				config.botConfigs!.trigger!
			)
		);
	}
	if (configHasBot(config, 'jitMaker')) {
		bots.push(
			new JitMakerBot(
				driftClient,
				slotSubscriber,
				{
					rpcEndpoint: endpoint,
					commit: commitHash,
					driftEnv: config.global.driftEnv!,
					driftPid: driftPublicKey.toBase58(),
					walletAuthority: wallet.publicKey.toBase58(),
				},
				config.botConfigs!.jitMaker!
			)
		);
	}

	if (configHasBot(config, 'markTwapCrank')) {
		bots.push(
			new MarketBidAskTwapCrank(
				driftClient,
				slotSubscriber,
				config.global.driftEnv,
				config.botConfigs!.markTwapCrank!
			)
		);
	}

	if (configHasBot(config, 'liquidator')) {
		bots.push(
			new LiquidatorBot(
				driftClient,
				{
					rpcEndpoint: endpoint,
					commit: commitHash,
					driftEnv: config.global.driftEnv!,
					driftPid: driftPublicKey.toBase58(),
					walletAuthority: wallet.publicKey.toBase58(),
				},
				config.botConfigs!.liquidator!,
				config.global.subaccounts![0]
			)
		);
	}
	if (configHasBot(config, 'floatingMaker')) {
		bots.push(
			new FloatingPerpMakerBot(
				driftClient,
				slotSubscriber,
				{
					rpcEndpoint: endpoint,
					commit: commitHash,
					driftEnv: config.global.driftEnv!,
					driftPid: driftPublicKey.toBase58(),
					walletAuthority: wallet.publicKey.toBase58(),
				},
				config.botConfigs!.floatingMaker!
			)
		);
	}

	if (configHasBot(config, 'userPnlSettler')) {
		bots.push(
			new UserPnlSettlerBot(driftClient, config.botConfigs!.userPnlSettler!)
		);
	}

	if (configHasBot(config, 'ifRevenueSettler')) {
		bots.push(
			new IFRevenueSettlerBot(driftClient, config.botConfigs!.ifRevenueSettler!)
		);
	}

	if (configHasBot(config, 'fundingRateUpdater')) {
		bots.push(
			new FundingRateUpdaterBot(
				driftClient,
				config.botConfigs!.fundingRateUpdater!
			)
		);
	}

	logger.info(`initializing bots`);
	await Promise.all(bots.map((bot) => bot.init()));

	logger.info(`starting bots (runOnce: ${config.global.runOnce})`);
	await Promise.all(
		bots.map((bot) => bot.startIntervalLoop(bot.defaultIntervalMs))
	);

	// start http server listening to /health endpoint using http package
	http
		.createServer(async (req, res) => {
			if (req.url === '/health') {
				if (config.global.testLiveness) {
					if (Date.now() > startupTime + 60 * 1000) {
						res.writeHead(500);
						res.end('Testing liveness test fail');
						return;
					}
				}

				if (config.global.websocket) {
					/* @ts-ignore */
					if (!driftClient.connection._rpcWebSocketConnected) {
						logger.error(`Connection rpc websocket disconnected`);
						res.writeHead(500);
						res.end(`Connection rpc websocket disconnected`);
						return;
					}
				}

				// check if a slot was received recently
				let healthySlotSubscriber = false;
				await lastSlotReceivedMutex.runExclusive(async () => {
					healthySlotSubscriber = lastSlotReceived > lastHealthCheckSlot;
					logger.debug(
						`Health check: lastSlotReceived: ${lastSlotReceived}, lastHealthCheckSlot: ${lastHealthCheckSlot}, healthySlot: ${healthySlotSubscriber}`
					);
					if (healthySlotSubscriber) {
						lastHealthCheckSlot = lastSlotReceived;
					}
				});
				if (!healthySlotSubscriber) {
					res.writeHead(501);
					logger.error(`SlotSubscriber is not healthy`);
					res.end(`SlotSubscriber is not healthy`);
					return;
				}

				if (bulkAccountLoader) {
					// we expect health checks to happen at a rate slower than the BulkAccountLoader's polling frequency
					if (
						lastBulkAccountLoaderSlot &&
						bulkAccountLoader.mostRecentSlot === lastBulkAccountLoaderSlot
					) {
						res.writeHead(502);
						res.end(`bulkAccountLoader.mostRecentSlot is not healthy`);
						logger.error(
							`Health check failed due to stale bulkAccountLoader.mostRecentSlot`
						);
						return;
					}
					lastBulkAccountLoaderSlot = bulkAccountLoader.mostRecentSlot;
				}

				// check all bots if they're live
				for (const bot of bots) {
					const healthCheck = await promiseTimeout(bot.healthCheck(), 1000);
					if (!healthCheck) {
						logger.error(`Health check failed for bot ${bot.name}`);
						res.writeHead(503);
						res.end(`Bot ${bot.name} is not healthy`);
						return;
					}
				}

				// liveness check passed
				res.writeHead(200);
				res.end('OK');
			} else {
				res.writeHead(404);
				res.end('Not found');
			}
		})
		.listen(healthCheckPort);
	logger.info(`Health check server listening on port ${healthCheckPort}`);

	if (config.global.runOnce) {
		process.exit(0);
	}
};

async function recursiveTryCatch(f: () => void) {
	try {
		f();
	} catch (e) {
		console.error(e);
		for (const bot of bots) {
			bot.reset();
			await bot.init();
		}
		await sleepMs(15000);
		await recursiveTryCatch(f);
	}
}

recursiveTryCatch(() => runBot());<|MERGE_RESOLUTION|>--- conflicted
+++ resolved
@@ -54,11 +54,8 @@
 	loadConfigFromOpts,
 } from './config';
 import { FundingRateUpdaterBot } from './bots/fundingRateUpdater';
-<<<<<<< HEAD
 import { FillerLiteBot } from './bots/fillerLite';
-=======
 import { MarketBidAskTwapCrank } from './bots/marketBidAskTwapCrank';
->>>>>>> 8de1a6e9
 
 require('dotenv').config();
 const commitHash = process.env.COMMIT ?? '';
