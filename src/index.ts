/* eslint-disable @typescript-eslint/no-non-null-assertion */
import { program, Option } from 'commander';
import * as http from 'http';

import { Connection, Commitment, Keypair, PublicKey } from '@solana/web3.js';
import {
	SearcherClient,
	searcherClient,
} from 'jito-ts/dist/sdk/block-engine/searcher';

import { getAssociatedTokenAddress } from '@solana/spl-token';
import {
	BulkAccountLoader,
	DriftClient,
	initialize,
	EventSubscriber,
	SlotSubscriber,
	QUOTE_PRECISION,
	SpotMarkets,
	BN,
	TokenFaucet,
	DriftClientSubscriptionConfig,
	LogProviderConfig,
	getMarketsAndOraclesForSubscription,
	AuctionSubscriber,
	FastSingleTxSender,
	OracleInfo,
	UserMap,
	Wallet,
} from '@drift-labs/sdk';
import { promiseTimeout } from '@drift-labs/sdk/lib/util/promiseTimeout';

import { logger, setLogLevel } from './logger';
import { constants } from './types';
import { FillerBot } from './bots/filler';
import { SpotFillerBot } from './bots/spotFiller';
import { TriggerBot } from './bots/trigger';
import { JitMaker } from './bots/jitMaker';
import { LiquidatorBot } from './bots/liquidator';
import { FloatingPerpMakerBot } from './bots/floatingMaker';
import { Bot } from './types';
import { IFRevenueSettlerBot } from './bots/ifRevenueSettler';
import { UserPnlSettlerBot } from './bots/userPnlSettler';
import { UserIdleFlipperBot } from './bots/userIdleFlipper';
import {
	getOrCreateAssociatedTokenAccount,
	sleepMs,
	TOKEN_FAUCET_PROGRAM_ID,
	getWallet,
	loadKeypair,
} from './utils';
import {
	Config,
	configHasBot,
	loadConfigFromFile,
	loadConfigFromOpts,
} from './config';
import { FundingRateUpdaterBot } from './bots/fundingRateUpdater';
import { FillerLiteBot } from './bots/fillerLite';
import { JitProxyClient, JitterSniper } from '@drift-labs/jit-proxy/lib';
import { MakerBidAskTwapCrank } from './bots/makerBidAskTwapCrank';
import { UncrossArbBot } from './bots/uncrossArbBot';

require('dotenv').config();
const commitHash = process.env.COMMIT ?? '';

const stateCommitment: Commitment = 'processed';
const healthCheckPort = process.env.HEALTH_CHECK_PORT || 8888;

program
	.option('-d, --dry-run', 'Dry run, do not send transactions on chain')
	.option(
		'--init-user',
		'calls driftClient.initializeUserAccount if no user account exists'
	)
	.option('--filler', 'Enable filler bot')
	.option('--filler-lite', 'Enable filler lite bot')
	.option('--spot-filler', 'Enable spot filler bot')
	.option('--trigger', 'Enable trigger bot')
	.option('--jit-maker', 'Enable JIT auction maker bot')
	.option('--floating-maker', 'Enable floating maker bot')
	.option('--liquidator', 'Enable liquidator bot')
<<<<<<< HEAD
	.option('--uncross-arb', 'Enable uncross arb bot')
=======
	.option('--uncross-arb', 'Arb bot')
>>>>>>> 0b86883a
	.option(
		'--if-revenue-settler',
		'Enable Insurance Fund revenue pool settler bot'
	)
	.option('--funding-rate-updater', 'Enable Funding Rate updater bot')
	.option('--user-pnl-settler', 'Enable User PnL settler bot')
	.option('--user-idle-flipper', 'Flips eligible users to idle')
	.option('--mark-twap-crank', 'Enable bid/ask twap crank bot')
	.option('--test-liveness', 'Purposefully fail liveness test after 1 minute')
	.option(
		'--force-deposit <number>',
		'Force deposit this amount of USDC to collateral account, the program will end after the deposit transaction is sent'
	)
	.option('--metrics <number>', 'Enable Prometheus metric scraper (deprecated)')
	.addOption(
		new Option(
			'-p, --private-key <string>',
			'private key, supports path to id.json, or list of comma separate numbers'
		).env('KEEPER_PRIVATE_KEY')
	)
	.option('--debug', 'Enable debug logging')
	.option(
		'--run-once',
		'Exit after running bot loops once (only for supported bots)'
	)
	.option(
		'--websocket',
		'Use websocket instead of RPC polling for account updates'
	)
	.option(
		'--disable-auto-derisking',
		'Set to disable auto derisking (primarily used for liquidator to close inherited positions)'
	)
	.option(
		'--subaccount <string>',
		'subaccount(s) to use (comma delimited), specify which subaccountsIDs to load',
		'0'
	)
	.option(
		'--perp-markets <string>',
		'comma delimited list of perp market ID(s) for applicable bots (willing to inherit risk), omit for all',
		''
	)
	.option(
		'--spot-markets <string>',
		'comma delimited list of spot market ID(s) for applicable bots (willing to inherit risk), omit for all',
		''
	)
	.option(
		'--config-file <string>',
		'Config file to load (yaml format), will override any other config options',
		''
	)
	.option(
		'--use-jito',
		'Submit transactions to a Jito relayer if the bot supports it'
	)
	.option(
		'--event-susbcriber',
		'Explicitly intialize an eventSubscriber (RPC heavy'
	)
	.parse();

const opts = program.opts();
let config: Config;
if (opts.configFile) {
	logger.info(`Loading config from ${opts.configFile}`);
	config = loadConfigFromFile(opts.configFile);
} else {
	logger.info(`Loading config from command line options`);
	config = loadConfigFromOpts(opts);
}
logger.info(
	`Bot config:\n${JSON.stringify(
		config,
		(k, v) => {
			if (k === 'keeperPrivateKey') {
				return '*'.repeat(v.length);
			}
			return v;
		},
		2
	)}`
);

// @ts-ignore
const sdkConfig = initialize({ env: config.global.driftEnv });
setLogLevel(config.global.debug ? 'debug' : 'info');

const endpoint = config.global.endpoint!;
const wsEndpoint = config.global.wsEndpoint;
logger.info(`RPC endpoint: ${endpoint}`);
logger.info(`WS endpoint:  ${wsEndpoint}`);
logger.info(`DriftEnv:     ${config.global.driftEnv}`);
logger.info(`Commit:       ${commitHash}`);

const bots: Bot[] = [];
const runBot = async () => {
	logger.info(`Loading wallet keypair`);
	const privateKeyOrFilepath = config.global.keeperPrivateKey;
	if (!privateKeyOrFilepath) {
		throw new Error(
			'Must set environment variable KEEPER_PRIVATE_KEY with the path to a id.json or a list of commma separated numbers'
		);
	}
	const [keypair, wallet] = getWallet(privateKeyOrFilepath);
	const driftPublicKey = new PublicKey(sdkConfig.DRIFT_PROGRAM_ID);

	const connection = new Connection(endpoint, {
		wsEndpoint: wsEndpoint,
		commitment: stateCommitment,
	});

	let bulkAccountLoader: BulkAccountLoader | undefined;
	let lastBulkAccountLoaderSlot: number | undefined;
	let accountSubscription: DriftClientSubscriptionConfig = {
		type: 'websocket',
		resubTimeoutMs: config.global.resubTimeoutMs,
	};
	let logProviderConfig: LogProviderConfig = {
		type: 'websocket',
	};
	let userMapSubscriptionConfig:
		| {
				type: 'polling';
				frequency: number;
				commitment?: Commitment;
		  }
		| {
				type: 'websocket';
				resubTimeoutMs?: number;
				commitment?: Commitment;
		  } = {
		type: 'websocket',
		resubTimeoutMs: 30_000,
		commitment: stateCommitment,
	};

	if (!config.global.websocket) {
		const bulkAccountLoaderConnection = new Connection(endpoint, {
			wsEndpoint: wsEndpoint,
			commitment: stateCommitment,
			disableRetryOnRateLimit: true,
		});
		bulkAccountLoader = new BulkAccountLoader(
			bulkAccountLoaderConnection,
			stateCommitment,
			config.global.bulkAccountLoaderPollingInterval
		);
		lastBulkAccountLoaderSlot = bulkAccountLoader.mostRecentSlot;
		accountSubscription = {
			type: 'polling',
			accountLoader: bulkAccountLoader,
		};
		logProviderConfig = {
			type: 'polling',
			frequency: config.global.eventSubscriberPollingInterval,
		};
		userMapSubscriptionConfig = {
			type: 'polling',
			frequency: 15_000, // reasonable refresh time since userMap calls getProgramAccounts to update.
			commitment: stateCommitment,
		};
	}

	const opts = {
		commitment: stateCommitment,
		skipPreflight: false,
		preflightCommitment: stateCommitment,
	};
	// const sendTxConnection = new Connection(endpoint, {
	// 	wsEndpoint: wsEndpoint,
	// 	commitment: stateCommitment,
	// 	disableRetryOnRateLimit: true,
	// });
	// const txSender = new FastSingleTxSender({
	// 	connection: sendTxConnection,
	// 	blockhashRefreshInterval: 10_000,
	// 	wallet,
	// 	opts,
	// });

	/**
	 * Creating and subscribing to the drift client
	 */

	let perpMarketIndexes: number[] | undefined;
	let spotMarketIndexes: number[] | undefined;
	let oracleInfos: OracleInfo[] | undefined;
	if (configHasBot(config, 'fillerLite')) {
		({ perpMarketIndexes, spotMarketIndexes, oracleInfos } =
			getMarketsAndOraclesForSubscription(config.global.driftEnv!));
	}
	const driftClientConfig = {
		connection,
		wallet,
		programID: driftPublicKey,
		opts,
		accountSubscription,
		env: config.global.driftEnv,
		userStats: true,
		perpMarketIndexes,
		spotMarketIndexes,
		oracleInfos,
		activeSubAccountId: config.global.subaccounts![0],
		subAccountIds: config.global.subaccounts ?? [0],
		// txSender,
	};
	const driftClient = new DriftClient(driftClientConfig);
	driftClient.eventEmitter.on('error', (e) => {
		logger.info('clearing house error');
		logger.error(e);
	});

	let eventSubscriber: EventSubscriber | undefined = undefined;
	if (config.global.eventSubscriber) {
		eventSubscriber = new EventSubscriber(connection, driftClient.program, {
			maxTx: 4096,
			maxEventsPerType: 4096,
			orderBy: 'blockchain', // Possible options are 'blockchain' or 'client'
			orderDir: 'desc',
			commitment: stateCommitment,
			logProviderConfig,
		});
	}

	const slotSubscriber = new SlotSubscriber(connection, {});
	await slotSubscriber.subscribe();

	const startupTime = Date.now();
	const lamportsBalance = await connection.getBalance(wallet.publicKey);
	logger.info(
		`DriftClient ProgramId: ${driftClient.program.programId.toBase58()}`
	);
	logger.info(`Wallet pubkey: ${wallet.publicKey.toBase58()}`);
	logger.info(` . SOL balance: ${lamportsBalance / 10 ** 9}`);

	try {
		const tokenAccount = await getOrCreateAssociatedTokenAccount(
			connection,
			new PublicKey(constants[config.global.driftEnv!].USDCMint),
			wallet
		);
		const usdcBalance = await connection.getTokenAccountBalance(tokenAccount);
		logger.info(` . USDC balance: ${usdcBalance.value.uiAmount}`);
	} catch (e) {
		logger.info(`Failed to load USDC token account: ${e}`);
	}

	/**
	 * Jito info here
	 */
	let jitoSearcherClient: SearcherClient | undefined;
	let jitoAuthKeypair: Keypair | undefined;
	if (config.global.useJito) {
		const jitoBlockEngineUrl = config.global.jitoBlockEngineUrl;
		const privateKey = config.global.jitoAuthPrivateKey;
		if (!jitoBlockEngineUrl) {
			throw new Error(
				'Must configure or set JITO_BLOCK_ENGINE_URL environment variable '
			);
		}
		if (!privateKey) {
			throw new Error(
				'Must configure or set JITO_AUTH_PRIVATE_KEY environment variable'
			);
		}
		logger.info(`Loading jito keypair`);
		jitoAuthKeypair = loadKeypair(privateKey);
		jitoSearcherClient = searcherClient(jitoBlockEngineUrl, jitoAuthKeypair);
		jitoSearcherClient.onBundleResult(
			(bundle) => {
				logger.info(`JITO bundle result: ${JSON.stringify(bundle)}`);
			},
			(error) => {
				logger.error(`JITO bundle error: ${error}`);
			}
		);
	}

	/*
	 * Start bots depending on flags enabled
	 */
	let needCheckDriftUser = false;
	let needForceCollateral = !!config.global.forceDeposit;
	let needUserMapSubscribe = false;
	const userMap = new UserMap({
		driftClient,
		subscriptionConfig: userMapSubscriptionConfig,
		skipInitialLoad: false,
		includeIdle: false,
	});
	if (configHasBot(config, 'filler')) {
		needCheckDriftUser = true;
		needUserMapSubscribe = true;
		bots.push(
			new FillerBot(
				slotSubscriber,
				bulkAccountLoader,
				driftClient,
				userMap,
				eventSubscriber,
				{
					rpcEndpoint: endpoint,
					commit: commitHash,
					driftEnv: config.global.driftEnv!,
					driftPid: driftPublicKey.toBase58(),
					walletAuthority: wallet.publicKey.toBase58(),
				},
				config.botConfigs!.filler!,
				jitoSearcherClient,
				jitoAuthKeypair,
				keypair
			)
		);
	}

	if (configHasBot(config, 'fillerLite')) {
		needCheckDriftUser = true;
		logger.info(`Starting filler lite bot`);
		bots.push(
			new FillerLiteBot(
				slotSubscriber,
				driftClient,
				{
					rpcEndpoint: endpoint,
					commit: commitHash,
					driftEnv: config.global.driftEnv!,
					driftPid: driftPublicKey.toBase58(),
					walletAuthority: wallet.publicKey.toBase58(),
				},
				config.botConfigs!.fillerLite!,
				jitoSearcherClient,
				jitoAuthKeypair,
				keypair
			)
		);
	}

	if (configHasBot(config, 'spotFiller')) {
		needCheckDriftUser = true;
		// to avoid long startup, spotFiller will fetch userAccounts as needed and build the map over time
		needUserMapSubscribe = false;
		bots.push(
			new SpotFillerBot(
				driftClient,
				userMap,
				{
					rpcEndpoint: endpoint,
					commit: commitHash,
					driftEnv: config.global.driftEnv!,
					driftPid: driftPublicKey.toBase58(),
					walletAuthority: wallet.publicKey.toBase58(),
				},
				config.botConfigs!.spotFiller!,
				eventSubscriber
			)
		);
	}

	if (configHasBot(config, 'trigger')) {
		needUserMapSubscribe = true;
		bots.push(
			new TriggerBot(
				driftClient,
				slotSubscriber,
				userMap,
				{
					rpcEndpoint: endpoint,
					commit: commitHash,
					driftEnv: config.global.driftEnv!,
					driftPid: driftPublicKey.toBase58(),
					walletAuthority: wallet.publicKey.toBase58(),
				},
				config.botConfigs!.trigger!
			)
		);
	}

	let auctionSubscriber: AuctionSubscriber | undefined = undefined;
	let jitter: JitterSniper | undefined = undefined;
	if (configHasBot(config, 'jitMaker')) {
		// Subscribe to drift client

		needUserMapSubscribe = true;
		needForceCollateral;
		const jitProxyClient = new JitProxyClient({
			driftClient,
			programId: new PublicKey(sdkConfig.JIT_PROXY_PROGRAM_ID!),
		});

		auctionSubscriber = new AuctionSubscriber({ driftClient });
		await auctionSubscriber.subscribe();

		jitter = new JitterSniper({
			auctionSubscriber,
			driftClient,
			slotSubscriber,
			jitProxyClient,
		});
		await jitter.subscribe();

		const txSenderConnection = new Connection(endpoint, {
			wsEndpoint: wsEndpoint,
			commitment: stateCommitment,
			disableRetryOnRateLimit: true,
		});
		driftClient.txSender = new FastSingleTxSender({
			connection: txSenderConnection,
			wallet,
			blockhashRefreshInterval: 10_000,
		});

		bots.push(
			new JitMaker(
				driftClient,
				jitter,
				userMap,
				config.botConfigs!.jitMaker!,
				config.global.driftEnv!
			)
		);
	}

	if (configHasBot(config, 'markTwapCrank')) {
		needCheckDriftUser = true;
		needUserMapSubscribe = true;
		bots.push(
			new MakerBidAskTwapCrank(
				driftClient,
				slotSubscriber,
				userMap,
				config.botConfigs!.markTwapCrank!,
				config.global.runOnce ?? false,
				config.botConfigs!.markTwapCrank!.crankIntervalToMarketIndicies
			)
		);
	}

	if (configHasBot(config, 'liquidator')) {
		needCheckDriftUser = true;
		needUserMapSubscribe = true;
		needForceCollateral = true;
		bots.push(
			new LiquidatorBot(
				driftClient,
				userMap,
				{
					rpcEndpoint: endpoint,
					commit: commitHash,
					driftEnv: config.global.driftEnv!,
					driftPid: driftPublicKey.toBase58(),
					walletAuthority: wallet.publicKey.toBase58(),
				},
				config.botConfigs!.liquidator!,
				config.global.subaccounts![0]
			)
		);
	}

	if (configHasBot(config, 'floatingMaker')) {
		needCheckDriftUser = true;
		bots.push(
			new FloatingPerpMakerBot(
				driftClient,
				slotSubscriber,
				{
					rpcEndpoint: endpoint,
					commit: commitHash,
					driftEnv: config.global.driftEnv!,
					driftPid: driftPublicKey.toBase58(),
					walletAuthority: wallet.publicKey.toBase58(),
				},
				config.botConfigs!.floatingMaker!
			)
		);
	}

	if (configHasBot(config, 'userPnlSettler')) {
		bots.push(
			new UserPnlSettlerBot(
				driftClientConfig,
				config.botConfigs!.userPnlSettler!
			)
		);
	}

	if (configHasBot(config, 'userIdleFlipper')) {
		needUserMapSubscribe = true;
		bots.push(
			new UserIdleFlipperBot(
				driftClientConfig,
				config.botConfigs!.userIdleFlipper!
			)
		);
	}

	if (configHasBot(config, 'ifRevenueSettler')) {
		bots.push(
			new IFRevenueSettlerBot(
				driftClientConfig,
				config.botConfigs!.ifRevenueSettler!
			)
		);
	}

	if (configHasBot(config, 'fundingRateUpdater')) {
		needCheckDriftUser = true;
		bots.push(
			new FundingRateUpdaterBot(
				driftClient,
				config.botConfigs!.fundingRateUpdater!
			)
		);
	}

	if (configHasBot(config, 'uncrossArb')) {
		needCheckDriftUser = true;
		const jitProxyClient = new JitProxyClient({
			driftClient,
			programId: new PublicKey(sdkConfig.JIT_PROXY_PROGRAM_ID!),
		});
		bots.push(
			new UncrossArbBot(
				driftClient,
				jitProxyClient,
				slotSubscriber,
				config.botConfigs!.uncrossArb!,
				config.global.driftEnv!
			)
		);
	}

	// Run subscribe functions once
	if (
		needCheckDriftUser ||
		needForceCollateral ||
		eventSubscriber ||
		auctionSubscriber ||
		jitter ||
		needUserMapSubscribe
	) {
		while (!(await driftClient.subscribe())) {
			logger.info('waiting to subscribe to DriftClient');
			await sleepMs(1000);
		}
	}
	logger.info(`Checking user exists: ${needCheckDriftUser}`);
	if (needCheckDriftUser) await checkUserExists(config, driftClient, wallet);
	logger.info(`Checking if bot needs collateral: ${needForceCollateral}`);
	if (needForceCollateral)
		await checkAndForceCollateral(config, driftClient, wallet);
	logger.info(`Checking if need eventSubscriber: ${eventSubscriber}`);
	if (eventSubscriber) await eventSubscriber.subscribe();
	logger.info(`Checking if need usermap: ${needUserMapSubscribe}`);
	if (needUserMapSubscribe) await userMap.subscribe();
	logger.info(`Checking if need auctionSubscriber: ${auctionSubscriber}`);
	if (auctionSubscriber) await auctionSubscriber.subscribe();
	logger.info(`Checking if need jitter: ${jitter}`);
	if (jitter) {
		const freeCollateral = driftClient
			.getUser()
			.getFreeCollateral('Maintenance');
		if (freeCollateral.isZero()) {
			throw new Error(
				`No collateral in account, collateral is required to run JitMakerBot, run with --force-deposit flag to deposit collateral`
			);
		}
		await jitter.subscribe();
	}

	// Initialize bots
	logger.info(`initializing bots`);
	await Promise.all(bots.map((bot) => bot.init()));

	logger.info(`starting bots (runOnce: ${config.global.runOnce})`);
	await Promise.all(
		bots.map((bot) => bot.startIntervalLoop(bot.defaultIntervalMs))
	);

	// start http server listening to /health endpoint using http package
	http
		.createServer(async (req, res) => {
			if (req.url === '/health') {
				if (config.global.testLiveness) {
					if (Date.now() > startupTime + 60 * 1000) {
						res.writeHead(500);
						res.end('Testing liveness test fail');
						return;
					}
				}

				if (config.global.websocket) {
					/* @ts-ignore */
					if (!driftClient.connection._rpcWebSocketConnected) {
						logger.error(`Connection rpc websocket disconnected`);
						res.writeHead(500);
						res.end(`Connection rpc websocket disconnected`);
						return;
					}
				}

				if (bulkAccountLoader) {
					// we expect health checks to happen at a rate slower than the BulkAccountLoader's polling frequency
					if (
						lastBulkAccountLoaderSlot &&
						bulkAccountLoader.mostRecentSlot === lastBulkAccountLoaderSlot
					) {
						res.writeHead(502);
						res.end(`bulkAccountLoader.mostRecentSlot is not healthy`);
						logger.error(
							`Health check failed due to stale bulkAccountLoader.mostRecentSlot`
						);
						return;
					}
					lastBulkAccountLoaderSlot = bulkAccountLoader.mostRecentSlot;
				}

				// check all bots if they're live
				for (const bot of bots) {
					const healthCheck = await promiseTimeout(bot.healthCheck(), 1000);
					if (!healthCheck) {
						logger.error(`Health check failed for bot ${bot.name}`);
						res.writeHead(503);
						res.end(`Bot ${bot.name} is not healthy`);
						return;
					}
				}

				// liveness check passed
				res.writeHead(200);
				res.end('OK');
			} else {
				res.writeHead(404);
				res.end('Not found');
			}
		})
		.listen(healthCheckPort);
	logger.info(`Health check server listening on port ${healthCheckPort}`);

	if (config.global.runOnce) {
		process.exit(0);
	}
};

recursiveTryCatch(() => runBot());

async function recursiveTryCatch(f: () => void) {
	try {
		f();
	} catch (e) {
		console.error(e);
		for (const bot of bots) {
			bot.reset();
			await bot.init();
		}
		await sleepMs(15000);
		await recursiveTryCatch(f);
	}
}

async function checkUserExists(
	config: Config,
	driftClient: DriftClient,
	wallet: Wallet
) {
	if (!(await driftClient.getUser().exists())) {
		logger.error(`User for ${wallet.publicKey} does not exist`);
		if (config.global.initUser) {
			logger.info(`Creating User for ${wallet.publicKey}`);
			const [txSig] = await driftClient.initializeUserAccount();
			logger.info(`Initialized user account in transaction: ${txSig}`);
		} else {
			throw new Error("Run with '--init-user' flag to initialize a User");
		}
	}
	return true;
}

async function checkAndForceCollateral(
	config: Config,
	driftClient: DriftClient,
	wallet: Wallet
) {
	// Force depost collateral if requested
	if (config.global.forceDeposit) {
		logger.info(
			`Depositing (${new BN(
				config.global.forceDeposit
			).toString()} USDC to collateral account)`
		);

		if (config.global.forceDeposit < 0) {
			logger.error(`Deposit amount must be greater than 0`);
			throw new Error('Deposit amount must be greater than 0');
		}

		const mint = SpotMarkets[config.global.driftEnv!][0].mint; // TODO: are index 0 always USDC???, support other collaterals
		const ata = await getAssociatedTokenAddress(mint, wallet.publicKey);
		const amount = new BN(config.global.forceDeposit).mul(QUOTE_PRECISION);

		if (config.global.driftEnv === 'devnet') {
			const tokenFaucet = new TokenFaucet(
				driftClient.connection,
				wallet,
				TOKEN_FAUCET_PROGRAM_ID,
				mint,
				opts
			);
			await tokenFaucet.mintToUser(ata, amount);
		}
		const tx = await driftClient.deposit(
			amount,
			0, // USDC bank
			ata
		);
		logger.info(`Deposit transaction: ${tx}`);
		logger.info(`exiting...run again without --force-deposit flag`);
	}
	return true;
}<|MERGE_RESOLUTION|>--- conflicted
+++ resolved
@@ -80,11 +80,7 @@
 	.option('--jit-maker', 'Enable JIT auction maker bot')
 	.option('--floating-maker', 'Enable floating maker bot')
 	.option('--liquidator', 'Enable liquidator bot')
-<<<<<<< HEAD
-	.option('--uncross-arb', 'Enable uncross arb bot')
-=======
 	.option('--uncross-arb', 'Arb bot')
->>>>>>> 0b86883a
 	.option(
 		'--if-revenue-settler',
 		'Enable Insurance Fund revenue pool settler bot'
