import {
	DriftClient,
	getLimitOrderParams,
	getUserAccountPublicKey,
	getUserStatsAccountPublicKey,
	isVariant,
	MarketType,
	PositionDirection,
	PostOnlyParams,
	PublicKey,
	SwiftOrderParamsMessage,
	UserMap,
} from '@drift-labs/sdk';
import { RuntimeSpec } from 'src/metrics';
import WebSocket from 'ws';
import nacl from 'tweetnacl';
import { decodeUTF8 } from 'tweetnacl-util';

export class SwiftMaker {
	interval: NodeJS.Timeout | null = null;
	private ws: WebSocket | null = null;
	private heartbeatTimeout: NodeJS.Timeout | null = null;
<<<<<<< HEAD
	private readonly heartbeatIntervalMs = 65000;
=======
	private readonly heartbeatIntervalMs = 80_000;
>>>>>>> 1f1e2eff
	constructor(
		private driftClient: DriftClient,
		private userMap: UserMap,
		runtimeSpec: RuntimeSpec
	) {
		if (runtimeSpec.driftEnv != 'devnet') {
			throw new Error('SwiftMaker only works on devnet');
		}
	}

	async init() {
		await this.subscribeWs();
	}

	async subscribeWs() {
		const keypair = this.driftClient.wallet.payer!;
		const ws = new WebSocket(
			`wss://master.swift.drift.trade/ws?pubkey=` + keypair.publicKey.toBase58()
		);

		ws.on('open', async () => {
			console.log('Connected to the server');
			this.startHeartbeatTimer();

			ws.on('message', async (data: WebSocket.Data) => {
				const message = JSON.parse(data.toString());
				console.log(message);

				this.startHeartbeatTimer();

				if (message['channel'] === 'auth' && message['nonce'] != null) {
					const messageBytes = decodeUTF8(message['nonce']);
					const signature = nacl.sign.detached(messageBytes, keypair.secretKey);
					const signatureBase64 = Buffer.from(signature).toString('base64');
					ws.send(
						JSON.stringify({
							pubkey: keypair.publicKey.toBase58(),
							signature: signatureBase64,
						})
					);
				}

				if (
					message['channel'] === 'auth' &&
					message['message'] === 'Authenticated'
				) {
					ws.send(
						JSON.stringify({
							action: 'subscribe',
							market_type: 'perp',
							market_name: 'SOL-PERP',
						})
					);
					ws.send(
						JSON.stringify({
							action: 'subscribe',
							market_type: 'perp',
							market_name: 'BTC-PERP',
						})
					);
					ws.send(
						JSON.stringify({
							action: 'subscribe',
							market_type: 'perp',
							market_name: 'ETH-PERP',
						})
					);
					ws.send(
						JSON.stringify({
							action: 'subscribe',
							market_type: 'perp',
							market_name: 'APT-PERP',
						})
					);
					ws.send(
						JSON.stringify({
							action: 'subscribe',
							market_type: 'perp',
							market_name: 'MATIC-PERP',
						})
					);
					ws.send(
						JSON.stringify({
							action: 'subscribe',
							market_type: 'perp',
							market_name: 'ARB-PERP',
						})
					);
				}

				if (message['order'] && this.driftClient.isSubscribed) {
					const order = JSON.parse(message['order']);
					console.info(`received order. uuid: ${order['uuid']}`);

					const swiftOrderParamsBuf = Buffer.from(
						order['order_message'],
						'base64'
					);
					const {
						swiftOrderParams,
						subAccountId: takerSubaccountId,
					}: SwiftOrderParamsMessage =
						this.driftClient.program.coder.types.decode(
							'SwiftOrderParamsMessage',
							swiftOrderParamsBuf
						);

					const takerAuthority = new PublicKey(order['taker_authority']);
					const takerUserPubkey = await getUserAccountPublicKey(
						this.driftClient.program.programId,
						takerAuthority,
						takerSubaccountId
					);
					const takerUserAccount = (
						await this.userMap.mustGet(takerUserPubkey.toString())
					).getUserAccount();

					const isOrderLong = isVariant(swiftOrderParams.direction, 'long');
					if (!swiftOrderParams.price) {
						console.error(
							`order has no price: ${JSON.stringify(swiftOrderParams)}`
						);
						return;
					}

					const ixs = await this.driftClient.getPlaceAndMakeSwiftPerpOrderIxs(
						swiftOrderParamsBuf,
						Buffer.from(order['order_signature'], 'base64'),
						decodeUTF8(order['uuid']),
						{
							taker: takerUserPubkey,
							takerUserAccount,
							takerStats: getUserStatsAccountPublicKey(
								this.driftClient.program.programId,
								takerUserAccount.authority
							),
						},
						getLimitOrderParams({
							marketType: MarketType.PERP,
							marketIndex: swiftOrderParams.marketIndex,
							direction: isOrderLong
								? PositionDirection.SHORT
								: PositionDirection.LONG,
							baseAssetAmount: swiftOrderParams.baseAssetAmount,
							price: isOrderLong
								? swiftOrderParams.auctionStartPrice!.muln(99).divn(100)
								: swiftOrderParams.auctionEndPrice!.muln(101).divn(100),
							postOnly: PostOnlyParams.MUST_POST_ONLY,
							immediateOrCancel: true,
						})
					);
					const tx = await this.driftClient.txSender.getVersionedTransaction(
						ixs,
						[this.driftClient.lookupTableAccount],
						undefined,
						undefined,
						await this.driftClient.connection.getLatestBlockhash()
					);

					this.driftClient.txSender
						.sendVersionedTransaction(tx)
						.then((response) => {
							console.log(response);
						})
						.catch((error) => {
							console.log(error);
						});
				}
			});

			ws.on('close', () => {
				console.log('Disconnected from the server');
				this.reconnect();
			});

			ws.on('error', (error: Error) => {
				console.error('WebSocket error:', error);
				this.reconnect();
			});
		});

		this.ws = ws;
	}

	public async healthCheck() {
		return true;
	}

	private startHeartbeatTimer() {
		if (this.heartbeatTimeout) {
			clearTimeout(this.heartbeatTimeout);
		}
		this.heartbeatTimeout = setTimeout(() => {
			console.warn('No heartbeat received within 60 seconds, reconnecting...');
			this.reconnect();
		}, this.heartbeatIntervalMs);
	}

	private reconnect() {
		if (this.ws) {
			this.ws.removeAllListeners();
			this.ws.terminate();
		}

		console.log('Reconnecting to WebSocket...');
		setTimeout(() => {
			this.subscribeWs();
		}, 1000);
	}
}<|MERGE_RESOLUTION|>--- conflicted
+++ resolved
@@ -20,11 +20,7 @@
 	interval: NodeJS.Timeout | null = null;
 	private ws: WebSocket | null = null;
 	private heartbeatTimeout: NodeJS.Timeout | null = null;
-<<<<<<< HEAD
-	private readonly heartbeatIntervalMs = 65000;
-=======
 	private readonly heartbeatIntervalMs = 80_000;
->>>>>>> 1f1e2eff
 	constructor(
 		private driftClient: DriftClient,
 		private userMap: UserMap,
