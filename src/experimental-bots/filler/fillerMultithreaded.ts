--- conflicted
+++ resolved
@@ -46,7 +46,7 @@
 	NodeToFillWithBuffer,
 	SerializedNodeToTrigger,
 	SerializedNodeToFill,
-} from '../filler-common/types';
+} from './types';
 import { assert } from 'console';
 import {
 	getFillSignatureFromUserAccountAndOrderId,
@@ -64,7 +64,7 @@
 	spawnChildWithRetry,
 	deserializeNodeToFill,
 	deserializeOrder,
-} from '../filler-common/utils';
+} from './utils';
 import {
 	CounterValue,
 	GaugeValue,
@@ -95,7 +95,6 @@
 	isTakerBreachedMaintenanceMarginLog,
 } from '../../bots/common/txLogParse';
 import { bs58 } from '@project-serum/anchor/dist/cjs/utils/bytes';
-import { ChildProcess } from 'child_process';
 
 const logPrefix = '[Filler]';
 
@@ -153,12 +152,6 @@
 
 const getNodeToTriggerSignature = (node: SerializedNodeToTrigger): string => {
 	return getOrderSignature(node.node.order.orderId, node.node.userAccount);
-};
-
-type DLOBBuilderWithProcess = {
-	process: ChildProcess;
-	ready: boolean;
-	marketIndexes: number[];
 };
 
 export class FillerMultithreaded {
@@ -238,11 +231,6 @@
 
 	protected jupiterClient?: JupiterClient;
 
-	protected dlobBuilders: Map<number, DLOBBuilderWithProcess> = new Map();
-
-	protected marketIndexes: Array<number[]>;
-	protected marketIndexesFlattened: number[];
-
 	constructor(
 		globalConfig: GlobalConfig,
 		config: FillerMultiThreadedConfig,
@@ -258,8 +246,6 @@
 		this.dryRun = config.dryRun;
 		this.slotSubscriber = slotSubscriber;
 		this.driftClient = driftClient;
-		this.marketIndexes = config.marketIndexes;
-		this.marketIndexesFlattened = config.marketIndexes.flat();
 		this.bundleSender = bundleSender;
 		this.simulateTxForCUEstimate = config.simulateTxForCUEstimate ?? true;
 		if (globalConfig.txConfirmationEndpoint) {
@@ -282,14 +268,12 @@
 			connection: driftClient.connection,
 		});
 		this.priorityFeeSubscriber = priorityFeeSubscriber;
-
-		const driftMarkets = this.marketIndexesFlattened.map((marketIndex) => {
-			return {
+		this.priorityFeeSubscriber.updateMarketTypeAndIndex([
+			{
 				marketType: this.config.marketType,
-				marketIndex: marketIndex,
-			};
-		});
-		this.priorityFeeSubscriber.updateMarketTypeAndIndex(driftMarkets);
+				marketIndex: this.config.marketIndex,
+			},
+		]);
 		this.runtimeSpec = runtimeSpec;
 		this.initializeMetrics(config.metricsPort ?? this.globalConfig.metricsPort);
 
@@ -349,7 +333,6 @@
 	}
 
 	async init() {
-		logger.info(`${this.name}: Initializing`);
 		await this.blockhashSubscriber.subscribe();
 
 		const fillerSolBalance = await this.driftClient.connection.getBalance(
@@ -364,110 +347,15 @@
 			await this.driftClient.fetchMarketLookupTableAccount();
 		assert(this.lookupTableAccount, 'Lookup table account not found');
 		this.startProcesses();
-		logger.info(`${this.name}: Initialized`);
 	}
 
 	private startProcesses() {
-		logger.info(`${this.name}: Starting processes`);
-		const orderSubscriberArgs = [
+		let dlobBuilderReady = false;
+		const childArgs = [
 			`--market-type=${this.config.marketType}`,
-			`--market-indexes=${this.config.marketIndexes.map(String)}`,
+			`--market-index=${this.config.marketIndex}`,
 		];
 		const user = this.driftClient.getUser();
-<<<<<<< HEAD
-
-		for (const marketIndexes of this.marketIndexes) {
-			logger.info(
-				`${this.name}: Spawning dlobBuilder for marketIndexes: ${marketIndexes}`
-			);
-			const dlobBuilderArgs = [
-				`--market-type=${this.config.marketType}`,
-				`--market-indexes=${marketIndexes.map(String)}`,
-			];
-			const dlobBuilderProcess = spawnChildWithRetry(
-				'./src/experimental-bots/filler-common/dlobBuilder.ts',
-				dlobBuilderArgs,
-				'dlobBuilder',
-				(msg: any) => {
-					switch (msg.type) {
-						case 'initialized':
-							{
-								const dlobBuilder = this.dlobBuilders.get(msg.data[0]);
-								if (dlobBuilder) {
-									dlobBuilder.ready = true;
-									for (const marketIndex of msg.data) {
-										this.dlobBuilders.set(Number(marketIndex), dlobBuilder);
-									}
-									logger.info(
-										`${logPrefix} dlobBuilderProcess initialized and acknowledged`
-									);
-								}
-							}
-							break;
-						case 'triggerableNodes':
-							if (this.dryRun) {
-								logger.info(`Triggerable node received`);
-							} else {
-								this.triggerNodes(msg.data);
-							}
-							this.lastTryFillTimeGauge?.setLatestValue(
-								Date.now(),
-								metricAttrFromUserAccount(
-									user.getUserAccountPublicKey(),
-									user.getUserAccount()
-								)
-							);
-							break;
-						case 'fillableNodes':
-							if (this.dryRun) {
-								logger.info(`Fillable node received`);
-							} else {
-								this.fillNodes(msg.data);
-							}
-							this.lastTryFillTimeGauge?.setLatestValue(
-								Date.now(),
-								metricAttrFromUserAccount(
-									user.getUserAccountPublicKey(),
-									user.getUserAccount()
-								)
-							);
-							break;
-						case 'health':
-							this.dlobHealthy = msg.data.healthy;
-							break;
-					}
-				},
-				'[FillerMultithreaded]'
-			);
-
-			for (const marketIndex of marketIndexes) {
-				this.dlobBuilders.set(Number(marketIndex), {
-					process: dlobBuilderProcess,
-					ready: false,
-					marketIndexes: marketIndexes.map(Number),
-				});
-			}
-
-			logger.info(
-				`dlobBuilder spawned with pid: ${dlobBuilderProcess.pid} marketIndexes: ${dlobBuilderArgs}`
-			);
-		}
-
-		const routeMessageToDlobBuilder = (msg: any) => {
-			const dlobBuilder = this.dlobBuilders.get(Number(msg.data.marketIndex));
-			if (dlobBuilder === undefined) {
-				logger.error(
-					`Received message for unknown marketIndex: ${msg.data.marketIndex}`
-				);
-				return;
-			}
-			if (dlobBuilder.marketIndexes.includes(Number(msg.data.marketIndex))) {
-				if (typeof dlobBuilder.process.send == 'function') {
-					if (dlobBuilder.ready) {
-						dlobBuilder.process.send(msg);
-						return;
-					}
-=======
 		const dlobBuilderProcess = spawnChildWithRetry(
 			'./src/experimental-bots/filler/dlobBuilder.ts',
 			childArgs,
@@ -511,19 +399,21 @@
 					case 'health':
 						this.dlobHealthy = msg.data.healthy;
 						break;
->>>>>>> e49ea979
-				}
-			}
-		};
+				}
+			},
+			'[FillerMultithreaded]'
+		);
 
 		const orderSubscriberProcess = spawnChildWithRetry(
-			'./src/experimental-bots/filler-common/orderSubscriberFiltered.ts',
-			orderSubscriberArgs,
+			'./src/experimental-bots/filler/orderSubscriberFiltered.ts',
+			childArgs,
 			'orderSubscriber',
 			(msg: any) => {
 				switch (msg.type) {
 					case 'userAccountUpdate':
-						routeMessageToDlobBuilder(msg);
+						if (dlobBuilderReady) {
+							dlobBuilderProcess.send(msg);
+						}
 						break;
 					case 'health':
 						this.orderSubscriberHealthy = msg.data.healthy;
@@ -535,13 +425,12 @@
 
 		process.on('SIGINT', () => {
 			logger.info(`${logPrefix} Received SIGINT, killing children`);
-			this.dlobBuilders.forEach((value: DLOBBuilderWithProcess, _: number) => {
-				value.process.kill();
-			});
+			dlobBuilderProcess.kill();
 			orderSubscriberProcess.kill();
 			process.exit(0);
 		});
 
+		logger.info(`dlobBuilder spawned with pid: ${dlobBuilderProcess.pid}`);
 		logger.info(
 			`orderSubscriber spawned with pid: ${orderSubscriberProcess.pid}`
 		);
@@ -1180,7 +1069,7 @@
 						nodeToTrigger.node.userAccount
 					}, order ${nodeToTrigger.node.order.orderId.toString()}`
 				);
-				return;
+				continue;
 			}
 			this.seenTriggerableOrders.add(nodeSignature);
 			this.triggeringNodes.set(nodeSignature, Date.now());
