--- conflicted
+++ resolved
@@ -110,10 +110,8 @@
 import { ChildProcess } from 'child_process';
 import { PythPriceFeedSubscriber } from 'src/pythPriceFeedSubscriber';
 import { PythLazerClient } from '@pythnetwork/pyth-lazer-sdk';
-<<<<<<< HEAD
 import path from 'path';
-=======
->>>>>>> 7203e6b8
+
 
 const logPrefix = '[Filler]';
 export type MakerNodeMap = Map<string, DLOBNode[]>;
@@ -631,15 +629,10 @@
 		);
 
 		// Swift Subscriber process
-<<<<<<< HEAD
 		const swiftOrderSubscriberFileName =
 			'swiftOrderSubscriber' + isTsRuntime() ? '.ts' : '.js';
 		const swiftOrderSubscriberProcess = spawnChild(
 			path.join(__dirname, '../filler-common', swiftOrderSubscriberFileName),
-=======
-		const swiftOrderSubscriberProcess = spawnChild(
-			'./src/experimental-bots/filler-common/swiftOrderSubscriber.ts',
->>>>>>> 7203e6b8
 			orderSubscriberArgs,
 			'swiftOrderSubscriber',
 			(msg: any) => {
