--- conflicted
+++ resolved
@@ -1642,20 +1642,7 @@
 			} else {
 				ixs.push(
 					getPriorityFeeInstruction(
-<<<<<<< HEAD
-						Math.floor(
-							this.priorityFeeSubscriber.getPriorityFees(
-								'perp',
-								nodeToFill.node.order!.marketIndex!
-							)!.high *
-								this.driftClient.txSender.getSuggestedPriorityFeeMultiplier()
-						)
-=======
 						priorityFeePrice,
-						this.driftClient.getOracleDataForPerpMarket(0).price,
-						this.config.bidToFillerReward ? fillerRewardEstimate : undefined,
-						this.globalConfig.priorityFeeMultiplier
->>>>>>> f6bdbf95
 					)
 				);
 			}
@@ -1904,20 +1891,7 @@
 		} else {
 			ixs.push(
 				getPriorityFeeInstruction(
-<<<<<<< HEAD
-					Math.floor(
-						this.priorityFeeSubscriber.getPriorityFees(
-							'perp',
-							nodeToFill.node.order!.marketIndex!
-						)!.high *
-							this.driftClient.txSender.getSuggestedPriorityFeeMultiplier()
-					)
-=======
 					priorityFeePrice,
-					this.driftClient.getOracleDataForPerpMarket(0).price,
-					this.config.bidToFillerReward ? fillerRewardEstimate : undefined,
-					this.globalConfig.priorityFeeMultiplier
->>>>>>> f6bdbf95
 				)
 			);
 		}
